--- conflicted
+++ resolved
@@ -53,250 +53,6 @@
             genotype=["AA", np.nan, "ID", np.nan],
         )
 
-<<<<<<< HEAD
-=======
-    def snps_GRCh37(self):
-        return self.create_snp_df(
-            rsid=["rs3094315", "rs2500347", "rsIndelTest", "rs11928389"],
-            chrom=["1", "1", "1", "3"],
-            pos=[752566, 144938320, 144938321, 50927009],
-            genotype=["AA", np.nan, "ID", "TC"],
-        )
-
-    def snps_GRCh38(self):
-        return self.create_snp_df(
-            rsid=["rs3094315", "rsIndelTest", "rs2500347", "rs11928389"],
-            chrom=["1", "1", "1", "3"],
-            pos=[817186, 148946168, 148946169, 50889578],
-            genotype=["AA", "ID", np.nan, "TC"],
-        )
-
-    def snps_GRCh38_PAR(self):
-        return self.create_snp_df(
-            rsid=["rs28736870", "rs113378274", "rs113313554"],
-            chrom=["X", "X", "Y"],
-            pos=[304103, 93431058, 624523],
-            genotype=["AA", "AA", "AA"],
-        )
-
-    def test_snps_DNALand(self):
-        # https://dna.land/
-        s = SNPs("tests/input/DNALand.txt")
-        assert s.source == "DNA.Land"
-        pd.testing.assert_frame_equal(s.snps, self.generic_snps())
-
-    def test_snps_23andme(self):
-        # https://www.23andme.com
-        s = SNPs("tests/input/23andme.txt")
-        assert s.source == "23andMe"
-        pd.testing.assert_frame_equal(s.snps, self.generic_snps())
-
-    def test_snps_23andme_zip(self):
-        with atomic_write(
-            "tests/input/23andme.txt.zip", mode="wb", overwrite=True
-        ) as f:
-            with zipfile.ZipFile(f, "w") as f_zip:
-                # https://stackoverflow.com/a/16104667
-                f_zip.write("tests/input/23andme.txt", arcname="23andme.txt")
-        s = SNPs("tests/input/23andme.txt.zip")
-        assert s.source == "23andMe"
-        pd.testing.assert_frame_equal(s.snps, self.generic_snps())
-
-    def test_snps_ftdna(self):
-        # https://www.familytreedna.com
-        s = SNPs("tests/input/ftdna.csv")
-        assert s.source == "FTDNA"
-        pd.testing.assert_frame_equal(s.snps, self.generic_snps())
-
-    def test_snps_ftdna_gzip(self):
-        with open("tests/input/ftdna.csv", "rb") as f_in:
-            with atomic_write(
-                "tests/input/ftdna.csv.gz", mode="wb", overwrite=True
-            ) as f_out:
-                with gzip.open(f_out, "wb") as f_gzip:
-                    shutil.copyfileobj(f_in, f_gzip)
-        s = SNPs("tests/input/ftdna.csv.gz")
-        assert s.source == "FTDNA"
-        pd.testing.assert_frame_equal(s.snps, self.generic_snps())
-
-    def test_snps_ftdna_famfinder(self):
-        # https://www.familytreedna.com
-        s = SNPs("tests/input/ftdna_famfinder.csv")
-        assert s.source == "FTDNA"
-        pd.testing.assert_frame_equal(s.snps, self.generic_snps())
-
-    def test_snps_ancestry(self):
-        # https://www.ancestry.com
-        s = SNPs("tests/input/ancestry.txt")
-        assert s.source == "AncestryDNA"
-        pd.testing.assert_frame_equal(s.snps, self.generic_snps())
-
-    def test_snps_genes_for_good(self):
-        # https://genesforgood.sph.umich.edu/
-        s = SNPs("tests/input/genesforgood.txt")
-        assert s.source == "GenesForGood"
-        pd.testing.assert_frame_equal(s.snps, self.generic_snps())
-
-    def test_snps_myheritage(self):
-        # https://www.myheritage.com
-        s = SNPs("tests/input/myheritage.csv")
-        assert s.source == "MyHeritage"
-        pd.testing.assert_frame_equal(s.snps, self.generic_snps())
-
-    @staticmethod
-    def _setup_gsa_test():
-        # reset resource if already loaded
-        temp = SNPs()
-        temp._resources._gsa_resources = {}
-
-        create_dir("resources")
-
-        with open("tests/resources/gsa_rsid_map.txt", "rb") as f_in:
-            with atomic_write(
-                "resources/gsa_rsid_map.txt.gz", mode="wb", overwrite=True
-            ) as f_out:
-                with gzip.open(f_out, "wb") as f_gzip:
-                    shutil.copyfileobj(f_in, f_gzip)
-
-        with open("tests/resources/gsa_chrpos_map.txt", "rb") as f_in:
-            with atomic_write(
-                "resources/gsa_chrpos_map.txt.gz", mode="wb", overwrite=True
-            ) as f_out:
-                with gzip.open(f_out, "wb") as f_gzip:
-                    shutil.copyfileobj(f_in, f_gzip)
-
-    @staticmethod
-    def _teardown_gsa_test():
-        os.remove("resources/gsa_rsid_map.txt.gz")
-        os.remove("resources/gsa_chrpos_map.txt.gz")
-
-    def test_snps_codigo46_bytes(self):
-        # https://codigo46.com.mx
-
-        self._setup_gsa_test()
-
-        with open("tests/input/codigo46.txt", "rb") as f:
-            s = SNPs(f.read())
-        assert s.source == "Codigo46"
-        pd.testing.assert_frame_equal(s.snps, self.generic_snps())
-
-        self._teardown_gsa_test()
-
-    def test_snps_codigo46(self):
-        # https://codigo46.com.mx
-
-        self._setup_gsa_test()
-
-        s = SNPs("tests/input/codigo46.txt")
-        assert s.source == "Codigo46"
-        pd.testing.assert_frame_equal(s.snps, self.generic_snps())
-
-        self._teardown_gsa_test()
-
-    def test_snps_sano_bytes(self):
-        # https://sanogenetics.com
-
-        self._setup_gsa_test()
-
-        with open("tests/input/sano.txt", "rb") as f:
-            s = SNPs(f.read())
-        assert s.source == "Sano"
-        pd.testing.assert_frame_equal(s.snps, self.generic_snps())
-
-        self._teardown_gsa_test()
-
-    def test_snps_sano(self):
-        # https://sanogenetics.com
-
-        self._setup_gsa_test()
-
-        s = SNPs("tests/input/sano.txt")
-        assert s.source == "Sano"
-        pd.testing.assert_frame_equal(s.snps, self.generic_snps())
-
-        self._teardown_gsa_test()
-
-    def test_snps_livingdna(self):
-        # https://livingdna.com
-        s = SNPs("tests/input/livingdna.csv")
-        assert s.source == "LivingDNA"
-        pd.testing.assert_frame_equal(s.snps, self.generic_snps())
-
-    def test_snps_mapmygenome(self):
-        # https://mapmygenome.in
-        s = SNPs("tests/input/mapmygenome.txt")
-        assert s.source == "Mapmygenome"
-        pd.testing.assert_frame_equal(s.snps, self.generic_snps())
-
-    def test_snps_vcf(self):
-        # https://samtools.github.io/hts-specs/VCFv4.2.pdf
-        # this tests for homozygous snps, heterozygous snps, multiallelic snps,
-        # phased snps, and snps with missing rsID
-        s = SNPs("tests/input/testvcf.vcf")
-        assert s.source == "vcf"
-        assert not s.unannotated_vcf
-        assert not s.phased
-        pd.testing.assert_frame_equal(s.snps, self.generic_snps_vcf())
-
-    def test_snps_vcf_phased(self):
-        # https://samtools.github.io/hts-specs/VCFv4.2.pdf
-        # this tests for homozygous snps, heterozygous snps, multiallelic snps,
-        # phased snps, and snps with missing rsID
-        s = SNPs("tests/input/testvcf_phased.vcf")
-        assert s.source == "vcf"
-        assert not s.unannotated_vcf
-        assert s.phased
-        pd.testing.assert_frame_equal(s.snps, self.generic_snps_vcf())
-
-    def test_snps_vcf_rsids(self):
-        # https://samtools.github.io/hts-specs/VCFv4.2.pdf
-        # this tests for homozygous snps, heterozygous snps, multiallelic snps,
-        # phased snps, and snps with missing rsID
-        rsids = ["rs1", "rs2"]
-        s = SNPs("tests/input/testvcf.vcf", rsids=rsids)
-        assert s.source == "vcf"
-        assert not s.unannotated_vcf
-        pd.testing.assert_frame_equal(s.snps, self.generic_snps_vcf().loc[rsids])
-
-    def test_snps_vcf_gz(self):
-        # https://samtools.github.io/hts-specs/VCFv4.2.pdf
-        # this tests for homozygous snps, heterozygous snps, multiallelic snps,
-        # phased snps, and snps with missing rsID
-        with open("tests/input/testvcf.vcf", "rb") as f_in:
-            with atomic_write(
-                "tests/input/testvcf.vcf.gz", mode="wb", overwrite=True
-            ) as f_out:
-                with gzip.open(f_out, "wb") as f_gzip:
-                    shutil.copyfileobj(f_in, f_gzip)
-
-        s = SNPs("tests/input/testvcf.vcf.gz")
-        assert s.source == "vcf"
-        pd.testing.assert_frame_equal(s.snps, self.generic_snps_vcf())
-
-    def test_snps_vcf_gz_rsids(self):
-        # https://samtools.github.io/hts-specs/VCFv4.2.pdf
-        # this tests for homozygous snps, heterozygous snps, multiallelic snps,
-        # phased snps, and snps with missing rsID
-        with open("tests/input/testvcf.vcf", "rb") as f_in:
-            with atomic_write(
-                "tests/input/testvcf.vcf.gz", mode="wb", overwrite=True
-            ) as f_out:
-                with gzip.open(f_out, "wb") as f_gzip:
-                    shutil.copyfileobj(f_in, f_gzip)
-
-        rsids = ["rs1", "rs2"]
-        s = SNPs("tests/input/testvcf.vcf.gz", rsids=rsids)
-        assert s.source == "vcf"
-        pd.testing.assert_frame_equal(s.snps, self.generic_snps_vcf().loc[rsids])
-
-    def test_snps_unannotated_vcf(self):
-        # https://samtools.github.io/hts-specs/VCFv4.2.pdf
-        # this tests for homozygous snps, heterozygous snps, multiallelic snps,
-        # phased snps, and snps with missing rsID
-        s = SNPs("tests/input/unannotated_testvcf.vcf")
-        assert s.source == "vcf"
-        assert s.unannotated_vcf
-
     def test_snps_not_phased(self):
         s = SNPs("tests/input/generic.csv")
         assert not s.phased
@@ -326,64 +82,6 @@
         assert s.source == "generic"
         pd.testing.assert_frame_equal(s.snps, self.generic_snps())
 
-    def test_snps_vcf_buffer(self):
-        with open("tests/input/testvcf.vcf", "r") as f:
-            snps_vcf_buffer = SNPs(f.read().encode("utf-8"))
-        # https://samtools.github.io/hts-specs/VCFv4.2.pdf
-        # this tests for homozygous snps, heterozygous snps, multiallelic snps,
-        # phased snps, and snps with missing rsID
-        assert snps_vcf_buffer.source == "vcf"
-        pd.testing.assert_frame_equal(snps_vcf_buffer.snps, self.generic_snps_vcf())
-
-    def test_snps_vcf_buffer_rsids(self):
-        with open("tests/input/testvcf.vcf", "r") as f:
-            rsids = ["rs1", "rs2"]
-            df = SNPs(f.read().encode("utf-8"), rsids=rsids)
-        # https://samtools.github.io/hts-specs/VCFv4.2.pdf
-        # this tests for homozygous snps, heterozygous snps, multiallelic snps,
-        # phased snps, and snps with missing rsID
-        assert df.source == "vcf"
-        pd.testing.assert_frame_equal(df.snps, self.generic_snps_vcf().loc[rsids])
-
-    def test_snps_vcf_buffer_gz(self):
-        with open("tests/input/testvcf.vcf", "rb") as f_in:
-            with atomic_write(
-                "tests/input/testvcf.vcf.gz", mode="wb", overwrite=True
-            ) as f_out:
-                with gzip.open(f_out, "wb") as f_gzip:
-                    shutil.copyfileobj(f_in, f_gzip)
-
-        with open("tests/input/testvcf.vcf.gz", "rb") as f:
-            data = f.read()
-            s = SNPs(data)
-        os.remove("tests/input/testvcf.vcf.gz")
-        # https://samtools.github.io/hts-specs/VCFv4.2.pdf
-        # this tests for homozygous snps, heterozygous snps, multiallelic snps,
-        # phased snps, and snps with missing rsID
-        assert s.source == "vcf"
-        pd.testing.assert_frame_equal(s.snps, self.generic_snps_vcf())
-
-    def test_snps_vcf_buffer_gz_rsids(self):
-        with open("tests/input/testvcf.vcf", "rb") as f_in:
-            with atomic_write(
-                "tests/input/testvcf.vcf.gz", mode="wb", overwrite=True
-            ) as f_out:
-                with gzip.open(f_out, "wb") as f_gzip:
-                    shutil.copyfileobj(f_in, f_gzip)
-
-        with open("tests/input/testvcf.vcf.gz", "rb") as f:
-            rsids = ["rs1", "rs2"]
-            data = f.read()
-            s = SNPs(data, rsids=rsids)
-        os.remove("tests/input/testvcf.vcf.gz")
-
-        # https://samtools.github.io/hts-specs/VCFv4.2.pdf
-        # this tests for homozygous snps, heterozygous snps, multiallelic snps,
-        # phased snps, and snps with missing rsID
-        assert s.source == "vcf"
-        pd.testing.assert_frame_equal(s.snps, self.generic_snps_vcf().loc[rsids])
-
->>>>>>> c3f72636
     def test_source_lineage_file(self):
         sc = SNPsCollection("tests/input/GRCh37.csv")
         assert sc.source == "generic"
