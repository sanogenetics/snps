--- conflicted
+++ resolved
@@ -24,11 +24,9 @@
 from atomicwrites import atomic_write
 import numpy as np
 import pandas as pd
-<<<<<<< HEAD
 import pytest
 import vcf
-=======
->>>>>>> e1167011
+
 
 from lineage import SNPs
 from tests import BaseLineageTestCase
