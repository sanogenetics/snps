"""
BSD 3-Clause License

Copyright (c) 2019, Andrew Riha
All rights reserved.

Redistribution and use in source and binary forms, with or without
modification, are permitted provided that the following conditions are met:

1. Redistributions of source code must retain the above copyright notice, this
   list of conditions and the following disclaimer.

2. Redistributions in binary form must reproduce the above copyright notice,
   this list of conditions and the following disclaimer in the documentation
   and/or other materials provided with the distribution.

3. Neither the name of the copyright holder nor the names of its
   contributors may be used to endorse or promote products derived from
   this software without specific prior written permission.

THIS SOFTWARE IS PROVIDED BY THE COPYRIGHT HOLDERS AND CONTRIBUTORS "AS IS"
AND ANY EXPRESS OR IMPLIED WARRANTIES, INCLUDING, BUT NOT LIMITED TO, THE
IMPLIED WARRANTIES OF MERCHANTABILITY AND FITNESS FOR A PARTICULAR PURPOSE ARE
DISCLAIMED. IN NO EVENT SHALL THE COPYRIGHT HOLDER OR CONTRIBUTORS BE LIABLE
FOR ANY DIRECT, INDIRECT, INCIDENTAL, SPECIAL, EXEMPLARY, OR CONSEQUENTIAL
DAMAGES (INCLUDING, BUT NOT LIMITED TO, PROCUREMENT OF SUBSTITUTE GOODS OR
SERVICES; LOSS OF USE, DATA, OR PROFITS; OR BUSINESS INTERRUPTION) HOWEVER
CAUSED AND ON ANY THEORY OF LIABILITY, WHETHER IN CONTRACT, STRICT LIABILITY,
OR TORT (INCLUDING NEGLIGENCE OR OTHERWISE) ARISING IN ANY WAY OUT OF THE USE
OF THIS SOFTWARE, EVEN IF ADVISED OF THE POSSIBILITY OF SUCH DAMAGE.

"""

import gzip
import os
import shutil
import socket
import tempfile
from unittest.mock import Mock, mock_open, patch
import urllib.error
import warnings
import zipfile

from atomicwrites import atomic_write
import numpy as np
import pandas as pd

from snps import SNPs
from snps.resources import Resources, ReferenceSequence
from snps.utils import gzip_file, Singleton
from tests import BaseSNPsTestCase


class TestResources(BaseSNPsTestCase):
    def _reset_resource(self):
        self.resource._init_resource_attributes()

    def run(self, result=None):
        # set resources directory based on if downloads are being performed
        # https://stackoverflow.com/a/11180583

        self.resource = Resources()
        self._reset_resource()
        if self.downloads_enabled:
            self.resource._resources_dir = "resources"
            super().run(result)
        else:
            # use a temporary directory for test resource data
            with tempfile.TemporaryDirectory() as tmpdir:
                self.resource._resources_dir = tmpdir
                super().run(result)
                self.resource._resources_dir = "resources"

    def test_get_assembly_mapping_data(self):
        def f():
            effects = [{"mappings": []} for _ in range(1, 26)]
            for k, v in self.NCBI36_GRCh37().items():
                effects[int(k) - 1] = v
            mock = Mock(side_effect=effects)
            with patch("snps.ensembl.EnsemblRestClient.perform_rest_action", mock):
                return self.resource.get_assembly_mapping_data("NCBI36", "GRCh37")

        assembly_mapping_data = (
            self.resource.get_assembly_mapping_data("NCBI36", "GRCh37")
            if self.downloads_enabled
            else f()
        )

        self.assertEqual(len(assembly_mapping_data), 25)

    def test_get_gsa_resources(self):
        def f():
            # mock download of test data for each resource
            self._generate_test_gsa_resources()
            # load test resources saved to `tmpdir`
            return self.resource.get_gsa_resources()

        gsa_resources = (
            self.resource.get_gsa_resources() if self.downloads_enabled else f()
        )

<<<<<<< HEAD
        self.assertEqual(len(gsa_resources["rsid_map"]), 618539)
        self.assertEqual(len(gsa_resources["chrpos_map"]), 665607)

        # cleanup these test resources so other tests can use the file resources
        if os.path.exists("resources"):
            shutil.rmtree("resources")
        Singleton._instances = {}
=======
        self.assertEqual(len(gsa_resources["rsid_map"]), 618540)
        self.assertEqual(len(gsa_resources["chrpos_map"]), 665608)
        self.assertEqual(len(gsa_resources["dbsnp_151_37_reverse"]), 2393418)
>>>>>>> 431d0c62

    def _generate_test_gsa_resources(self):
        # Name RsID"
        s = ""
        for i in range(1, 618541):
            s += f"rs{i}\trs{i}\n"
        mock = mock_open(read_data=gzip.compress(s.encode()))
        with patch("urllib.request.urlopen", mock):
            self.resource.get_gsa_rsid()

        # Name Chr MapInfo deCODE(cM)
        s = ""
        for i in range(1, 665609):
            s += f"rs{i}\t1\t{i}\t0.0000\n"

        mock = mock_open(read_data=gzip.compress(s.encode()))
        with patch("urllib.request.urlopen", mock):
            self.resource.get_gsa_chrpos()
<<<<<<< HEAD
=======

        s = "# comment\n"
        s += "rs1 0.0 0.0 0.0 0.0\n"
        for i in range(2, 2393419):
            s += f"rs{i}\n"

        mock = mock_open(read_data=gzip.compress(s.encode()))
        with patch("urllib.request.urlopen", mock):
            self.resource.get_dbsnp_151_37_reverse()
>>>>>>> 431d0c62

    def test_get_all_resources(self):
        def f():
            # mock download of test data for each resource
            self._generate_test_gsa_resources()

            # generate test data for permutations of remapping data
            effects = [{"mappings": []} for _ in range(1, 26)]
            for k, v in self.NCBI36_GRCh37().items():
                effects[int(k) - 1] = v
            mock = Mock(side_effect=effects * 6)
            with patch("snps.ensembl.EnsemblRestClient.perform_rest_action", mock):
                return self.resource.get_all_resources()

        resources = self.resource.get_all_resources() if self.downloads_enabled else f()

        for k, v in resources.items():
            self.assertGreater(len(v), 0)

        # cleanup these test resources so other tests can use the file resources
        if os.path.exists("resources"):
            shutil.rmtree("resources")
        Singleton._instances = {}

    def test_download_example_datasets(self):
        def f():
            with patch("urllib.request.urlopen", mock_open(read_data=b"")):
                return self.resource.download_example_datasets()

        paths = (
            self.resource.download_example_datasets() if self.downloads_enabled else f()
        )

        for path in paths:
            if not path or not os.path.exists(path):
                warnings.warn("Example dataset(s) not currently available")
                return

    def test_get_paths_reference_sequences_invalid_assembly(self):
        assembly, chroms, urls, paths = self.resource._get_paths_reference_sequences(
            assembly="36"
        )
        self.assertFalse(assembly)
        self.assertFalse(chroms)
        self.assertFalse(urls)
        self.assertFalse(paths)

    def run_reference_sequences_test(self, f, assembly="GRCh37"):
        if self.downloads_enabled:
            f()
        else:
            s = f">MT dna:chromosome chromosome:{assembly}:MT:1:16569:1 REF\n"
            for i in range(276):
                s += "A" * 60
                s += "\n"
            s += "A" * 9
            s += "\n"
            with patch(
                "urllib.request.urlopen", mock_open(read_data=gzip.compress(s.encode()))
            ):
                f()

    def run_create_reference_sequences_test(self, assembly_expect, url_expect):
        def f():
            (
                assembly,
                chroms,
                urls,
                paths,
            ) = self.resource._get_paths_reference_sequences(
                assembly=assembly_expect, chroms=["MT"]
            )
            seqs = self.resource._create_reference_sequences(
                assembly, chroms, urls, paths
            )
            self.assertEqual(len(seqs), 1)
            self.assertEqual(
                seqs["MT"].__repr__(),
                f"ReferenceSequence(assembly='{assembly_expect}', ID='MT')",
            )
            self.assertEqual(seqs["MT"].ID, "MT")
            self.assertEqual(seqs["MT"].chrom, "MT")
            self.assertEqual(seqs["MT"].url, f"{url_expect}")
            self.assertEqual(
                seqs["MT"].path,
                os.path.relpath(
                    f'{os.path.join(self.resource._resources_dir,"fasta", assembly_expect,os.path.basename(url_expect))}'
                ),
            )
            self.assertTrue(os.path.exists(seqs["MT"].path))
            self.assertEqual(seqs["MT"].assembly, assembly_expect)
            self.assertEqual(seqs["MT"].build, f"B{assembly_expect[-2:]}")
            self.assertEqual(seqs["MT"].species, "Homo sapiens")
            self.assertEqual(seqs["MT"].taxonomy, "x")

        self.run_reference_sequences_test(f, assembly_expect)

    def test_create_reference_sequences_NCBI36(self):
        self.run_create_reference_sequences_test(
            "NCBI36",
            "ftp://ftp.ensembl.org/pub/release-54/fasta/homo_sapiens/dna/Homo_sapiens.NCBI36.54.dna.chromosome.MT.fa.gz",
        )

    def test_create_reference_sequences_GRCh37(self):
        self.run_create_reference_sequences_test(
            "GRCh37",
            "ftp://ftp.ensembl.org/pub/grch37/release-96/fasta/homo_sapiens/dna/Homo_sapiens.GRCh37.dna.chromosome.MT.fa.gz",
        )

    def test_create_reference_sequences_GRCh38(self):
        self.run_create_reference_sequences_test(
            "GRCh38",
            "ftp://ftp.ensembl.org/pub/release-96/fasta/homo_sapiens/dna/Homo_sapiens.GRCh38.dna.chromosome.MT.fa.gz",
        )

    def test_create_reference_sequences_invalid_path(self):
        def f():
            (
                assembly,
                chroms,
                urls,
                paths,
            ) = self.resource._get_paths_reference_sequences(
                assembly="GRCh37", chroms=["MT"]
            )
            paths[0] = ""
            seqs = self.resource._create_reference_sequences(
                assembly, chroms, urls, paths
            )
            self.assertEqual(len(seqs), 0)

        self.run_reference_sequences_test(f)

    def test_download_file_socket_timeout(self):
        mock = Mock(side_effect=socket.timeout)
        with patch("urllib.request.urlopen", mock):
            path = self.resource._download_file("http://url", "test.txt")
        self.assertEqual(path, "")

    def test_download_file_URL_error(self):
        mock = Mock(side_effect=urllib.error.URLError("test error"))
        with patch("urllib.request.urlopen", mock):
            path1 = self.resource._download_file("http://url", "test.txt")
            path2 = self.resource._download_file("ftp://url", "test.txt")
        self.assertEqual(path1, "")
        self.assertEqual(path2, "")

    def test_get_reference_sequences(self):
        def f():
            seqs = self.resource.get_reference_sequences(chroms=["MT"])
            self.assertEqual(len(seqs), 1)
            self.assertEqual(
                seqs["MT"].__repr__(), "ReferenceSequence(assembly='GRCh37', ID='MT')"
            )
            self.assertEqual(seqs["MT"].ID, "MT")
            self.assertEqual(seqs["MT"].chrom, "MT")
            self.assertEqual(
                seqs["MT"].url,
                "ftp://ftp.ensembl.org/pub/grch37/release-96/fasta/homo_sapiens/dna/Homo_sapiens.GRCh37.dna.chromosome.MT.fa.gz",
            )
            self.assertEqual(
                seqs["MT"].path,
                os.path.relpath(
                    f'{os.path.join(self.resource._resources_dir,"fasta", "GRCh37","Homo_sapiens.GRCh37.dna.chromosome.MT.fa.gz")}'
                ),
            )
            self.assertTrue(os.path.exists(seqs["MT"].path))
            self.assertEqual(seqs["MT"].assembly, "GRCh37")
            self.assertEqual(seqs["MT"].build, "B37")
            self.assertEqual(seqs["MT"].species, "Homo sapiens")
            self.assertEqual(seqs["MT"].taxonomy, "x")

        self.run_reference_sequences_test(f)

    def test_get_all_reference_sequences(self):
        def f():
            seqs = self.resource.get_all_reference_sequences(chroms=["MT"])
            self.assertEqual(len(seqs), 3)
            self.assertEqual(len(seqs["NCBI36"]), 1)
            self.assertEqual(
                seqs["NCBI36"]["MT"].path,
                os.path.relpath(
                    os.path.join(
                        self.resource._resources_dir,
                        "fasta",
                        "NCBI36",
                        "Homo_sapiens.NCBI36.54.dna.chromosome.MT.fa.gz",
                    )
                ),
            )
            self.assertEqual(len(seqs["GRCh37"]), 1)
            self.assertEqual(
                seqs["GRCh37"]["MT"].path,
                os.path.relpath(
                    os.path.join(
                        self.resource._resources_dir,
                        "fasta",
                        "GRCh37",
                        "Homo_sapiens.GRCh37.dna.chromosome.MT.fa.gz",
                    )
                ),
            )
            self.assertEqual(len(seqs["GRCh38"]), 1)
            self.assertEqual(
                seqs["GRCh38"]["MT"].path,
                os.path.relpath(
                    os.path.join(
                        self.resource._resources_dir,
                        "fasta",
                        "GRCh38",
                        "Homo_sapiens.GRCh38.dna.chromosome.MT.fa.gz",
                    )
                ),
            )

        self.run_reference_sequences_test(f)

    def test_get_reference_sequences_invalid_assembly(self):
        seqs = self.resource.get_reference_sequences(assembly="36")
        self.assertEqual(len(seqs), 0)

    def test_get_reference_sequences_chrom_not_available(self):
        def f():
            self.resource.get_reference_sequences(chroms=["MT"])
            del self.resource._reference_sequences["GRCh37"]["MT"]
            seqs = self.resource.get_reference_sequences(chroms=["MT"])
            self.assertEqual(len(seqs), 1)
            self.assertEqual(
                seqs["MT"].__repr__(), "ReferenceSequence(assembly='GRCh37', ID='MT')"
            )
            self.assertEqual(seqs["MT"].ID, "MT")
            self.assertEqual(seqs["MT"].chrom, "MT")
            self.assertEqual(
                seqs["MT"].url,
                "ftp://ftp.ensembl.org/pub/grch37/release-96/fasta/homo_sapiens/dna/Homo_sapiens.GRCh37.dna.chromosome.MT.fa.gz",
            )
            self.assertEqual(
                seqs["MT"].path,
                os.path.relpath(
                    os.path.join(
                        self.resource._resources_dir,
                        "fasta",
                        "GRCh37",
                        "Homo_sapiens.GRCh37.dna.chromosome.MT.fa.gz",
                    )
                ),
            )
            self.assertTrue(os.path.exists(seqs["MT"].path))
            self.assertEqual(seqs["MT"].assembly, "GRCh37")
            self.assertEqual(seqs["MT"].build, "B37")
            self.assertEqual(seqs["MT"].species, "Homo sapiens")
            self.assertEqual(seqs["MT"].taxonomy, "x")

        self.run_reference_sequences_test(f)

    def run_reference_sequence_load_sequence_test(self, hash):
        def f():
            seqs = self.resource.get_reference_sequences(chroms=["MT"])
            self.assertEqual(len(seqs["MT"].sequence), 16569)
            self.assertEqual(seqs["MT"].md5, hash)
            self.assertEqual(seqs["MT"].start, 1)
            self.assertEqual(seqs["MT"].end, 16569)
            self.assertEqual(seqs["MT"].length, 16569)

            seqs["MT"].clear()
            self.assertEqual(seqs["MT"]._sequence.size, 0)
            self.assertEqual(seqs["MT"]._md5, "")
            self.assertEqual(seqs["MT"]._start, 0)
            self.assertEqual(seqs["MT"]._end, 0)
            self.assertEqual(seqs["MT"]._length, 0)

            self.assertEqual(len(seqs["MT"].sequence), 16569)
            self.assertEqual(seqs["MT"].md5, hash)
            self.assertEqual(seqs["MT"].start, 1)
            self.assertEqual(seqs["MT"].end, 16569)
            self.assertEqual(seqs["MT"].length, 16569)

        self.run_reference_sequences_test(f)

    def test_reference_sequence_load_sequence(self):
        if self.downloads_enabled:
            self.run_reference_sequence_load_sequence_test(
                "c68f52674c9fb33aef52dcf399755519"
            )
        else:
            self.run_reference_sequence_load_sequence_test(
                "d432324413a21aa9247321c56c300ad3"
            )

    def test_reference_sequence_generic_load_sequence(self):
        with tempfile.TemporaryDirectory() as tmpdir:
            dest = os.path.join(tmpdir, "generic.fa.gz")
            gzip_file("tests/input/generic.fa", dest)

            seq = ReferenceSequence(ID="1", path=dest)
            self.assertEqual(seq.ID, "1")
            self.assertEqual(seq.chrom, "1")
            self.assertEqual(seq.path, dest)
            np.testing.assert_array_equal(
                seq.sequence,
                np.array(
                    bytearray(
                        "NNNNNNNNNNNNNNNNNNNNNNNNNNNNNNNNNNNNNNNNNNNNNNNNNNNNNNNNNNNNNNNNNNNNNNNNNNNNNNNNNNNNNNNNNNNNNNNNNNNNAGGCCGGACNNNNNNNN",
                        encoding="utf-8",
                        errors="strict",
                    ),
                    dtype=np.uint8,
                ),
            )
            self.assertListEqual(
                list("AGGCCGGAC"), list(map(chr, seq.sequence[100:109]))
            )
            self.assertEqual(seq.md5, "6ac6176535ad0e38aba2d05d786c39b6")
            self.assertEqual(seq.start, 1)
            self.assertEqual(seq.end, 117)
            self.assertEqual(seq.length, 117)

    def test_get_opensnp_datadump_filenames(self):
        with tempfile.TemporaryDirectory() as tmpdir:
            # temporarily set resources dir to tests
            self.resource._resources_dir = tmpdir

            # write test openSNP datadump zip
            with atomic_write(
                os.path.join(tmpdir, "opensnp_datadump.current.zip"),
                mode="wb",
                overwrite=True,
            ) as f:
                with zipfile.ZipFile(f, "w") as f_zip:
                    f_zip.write("tests/input/generic.csv", arcname="generic1.csv")
                    f_zip.write("tests/input/generic.csv", arcname="generic2.csv")

            filenames = self.resource.get_opensnp_datadump_filenames()

            self.assertListEqual(filenames, ["generic1.csv", "generic2.csv"])

            self.resource._resources_dir = "resources"

    def test_load_opensnp_datadump_file(self):
        with tempfile.TemporaryDirectory() as tmpdir:
            # temporarily set resources dir to tests
            self.resource._resources_dir = tmpdir

            # write test openSNP datadump zip
            with atomic_write(
                os.path.join(tmpdir, "opensnp_datadump.current.zip"),
                mode="wb",
                overwrite=True,
            ) as f:
                with zipfile.ZipFile(f, "w") as f_zip:
                    f_zip.write("tests/input/generic.csv", arcname="generic1.csv")
                    f_zip.write("tests/input/generic.csv", arcname="generic2.csv")

            snps1 = SNPs(self.resource.load_opensnp_datadump_file("generic1.csv"))
            snps2 = SNPs(self.resource.load_opensnp_datadump_file("generic2.csv"))

            pd.testing.assert_frame_equal(
                snps1.snps, self.generic_snps(), check_exact=True
            )
            pd.testing.assert_frame_equal(
                snps2.snps, self.generic_snps(), check_exact=True
            )

            self.resource._resources_dir = "resources"<|MERGE_RESOLUTION|>--- conflicted
+++ resolved
@@ -33,7 +33,6 @@
 
 import gzip
 import os
-import shutil
 import socket
 import tempfile
 from unittest.mock import Mock, mock_open, patch
@@ -47,7 +46,7 @@
 
 from snps import SNPs
 from snps.resources import Resources, ReferenceSequence
-from snps.utils import gzip_file, Singleton
+from snps.utils import gzip_file
 from tests import BaseSNPsTestCase
 
 
@@ -99,39 +98,25 @@
             self.resource.get_gsa_resources() if self.downloads_enabled else f()
         )
 
-<<<<<<< HEAD
-        self.assertEqual(len(gsa_resources["rsid_map"]), 618539)
-        self.assertEqual(len(gsa_resources["chrpos_map"]), 665607)
-
-        # cleanup these test resources so other tests can use the file resources
-        if os.path.exists("resources"):
-            shutil.rmtree("resources")
-        Singleton._instances = {}
-=======
         self.assertEqual(len(gsa_resources["rsid_map"]), 618540)
         self.assertEqual(len(gsa_resources["chrpos_map"]), 665608)
         self.assertEqual(len(gsa_resources["dbsnp_151_37_reverse"]), 2393418)
->>>>>>> 431d0c62
 
     def _generate_test_gsa_resources(self):
-        # Name RsID"
-        s = ""
+        s = "Name\tRsID\n"
         for i in range(1, 618541):
             s += f"rs{i}\trs{i}\n"
         mock = mock_open(read_data=gzip.compress(s.encode()))
         with patch("urllib.request.urlopen", mock):
             self.resource.get_gsa_rsid()
 
-        # Name Chr MapInfo deCODE(cM)
-        s = ""
+        s = "Name\tChr\tMapInfo\tdeCODE(cM)\n"
         for i in range(1, 665609):
             s += f"rs{i}\t1\t{i}\t0.0000\n"
 
         mock = mock_open(read_data=gzip.compress(s.encode()))
         with patch("urllib.request.urlopen", mock):
             self.resource.get_gsa_chrpos()
-<<<<<<< HEAD
-=======
 
         s = "# comment\n"
         s += "rs1 0.0 0.0 0.0 0.0\n"
@@ -141,7 +126,6 @@
         mock = mock_open(read_data=gzip.compress(s.encode()))
         with patch("urllib.request.urlopen", mock):
             self.resource.get_dbsnp_151_37_reverse()
->>>>>>> 431d0c62
 
     def test_get_all_resources(self):
         def f():
@@ -160,11 +144,6 @@
 
         for k, v in resources.items():
             self.assertGreater(len(v), 0)
-
-        # cleanup these test resources so other tests can use the file resources
-        if os.path.exists("resources"):
-            shutil.rmtree("resources")
-        Singleton._instances = {}
 
     def test_download_example_datasets(self):
         def f():
