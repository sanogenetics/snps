--- conflicted
+++ resolved
@@ -1221,7 +1221,6 @@
                 # flip and (optionally) complement since we're mapping to minus strand
                 diff_from_start = temp.loc[snp_indices, "pos"] - orig_start
                 temp.loc[snp_indices, "pos"] = mapped_end - diff_from_start
-<<<<<<< HEAD
 
                 if complement_bases:
                     temp.loc[snp_indices, "genotype"] = temp.loc[
@@ -1232,18 +1231,6 @@
                 offset = mapped_start - orig_start
                 temp.loc[snp_indices, "pos"] = temp["pos"] + offset
 
-=======
-
-                if complement_bases:
-                    temp.loc[snp_indices, "genotype"] = temp.loc[
-                        snp_indices, "genotype"
-                    ].apply(self._complement_bases)
-            else:
-                # mapping is on same (plus) strand, so just remap based on offset
-                offset = mapped_start - orig_start
-                temp.loc[snp_indices, "pos"] = temp["pos"] + offset
-
->>>>>>> 431d0c62
             # mark these SNPs as remapped
             temp.loc[snp_indices, "remapped"] = True
 
