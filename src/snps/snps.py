--- conflicted
+++ resolved
@@ -996,13 +996,9 @@
 
     def sort(self):
         """ Sort SNPs based on ordered chromosome list and position. """
-<<<<<<< HEAD
-        sorted_list = sorted(self._snps["chrom"].unique(), key=self._natural_sort_key)
-=======
         sorted_list = sorted(
             (str(x) for x in self._snps["chrom"].unique()), key=self._natural_sort_key
         )
->>>>>>> 28de7e13
 
         # move PAR and MT to the end of the dataframe
         if "PAR" in sorted_list:
