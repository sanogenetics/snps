--- conflicted
+++ resolved
@@ -605,14 +605,10 @@
             return ""
 
     def determine_sex(
-<<<<<<< HEAD
-        self, y_snps_not_null_threshold=0.25, heterozygous_x_snps_threshold=0.01
-=======
         self,
         heterozygous_x_snps_threshold=0.03,
         y_snps_not_null_threshold=0.3,
         chrom="X",
->>>>>>> 8142d923
     ):
         """ Determine sex from SNPs using thresholds.
 
@@ -631,37 +627,6 @@
             'Male' or 'Female' if detected, else empty str
         """
         if not self._snps.empty:
-<<<<<<< HEAD
-            y_snps = len(self._snps.loc[(self._snps["chrom"] == "Y")])
-
-            if y_snps > 0:
-                y_snps_not_null = len(
-                    self._snps.loc[
-                        (self._snps["chrom"] == "Y")
-                        & (self._snps["genotype"].notnull())
-                    ]
-                )
-                if y_snps_not_null / y_snps > y_snps_not_null_threshold:
-                    return "Male"
-                else:
-                    return "Female"
-
-            x_snps = len(self._snps.loc[self._snps["chrom"] == "X"])
-
-            if x_snps == 0:
-                return ""
-
-            heterozygous_x_snps = len(
-                self._snps.loc[
-                    (self._snps["chrom"] == "X")
-                    & (self._snps["genotype"].notnull())
-                    & (self._snps["genotype"].str.len() == 2)
-                    & (self._snps["genotype"].str[0] != self._snps["genotype"].str[1])
-                ]
-            )
-
-            if heterozygous_x_snps / x_snps > heterozygous_x_snps_threshold:
-=======
             if chrom == "X":
                 return self._determine_sex_X(heterozygous_x_snps_threshold)
             elif chrom == "Y":
@@ -673,14 +638,23 @@
 
         if x_snps > 0:
             if len(self.heterozygous_snps("X")) / x_snps > threshold:
->>>>>>> 8142d923
                 return "Female"
             else:
                 return "Male"
         else:
             return ""
 
-<<<<<<< HEAD
+    def _determine_sex_Y(self, threshold):
+        y_snps = self.get_snp_count("Y")
+
+        if y_snps > 0:
+            if len(self.not_null_snps("Y")) / y_snps > threshold:
+                return "Male"
+            else:
+                return "Female"
+        else:
+            return ""
+
     def _get_non_par_start_stop(self, chrom):
         # get non-PAR start / stop positions for chrom
         pr = self.get_par_regions(self.build)
@@ -801,18 +775,6 @@
             )
         else:
             return pd.DataFrame()
-=======
-    def _determine_sex_Y(self, threshold):
-        y_snps = self.get_snp_count("Y")
-
-        if y_snps > 0:
-            if len(self.not_null_snps("Y")) / y_snps > threshold:
-                return "Male"
-            else:
-                return "Female"
-        else:
-            return ""
->>>>>>> 8142d923
 
     def sort_snps(self):
         """ Sort SNPs based on ordered chromosome list and position. """
