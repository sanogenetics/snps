""" Class for reading SNPs.

"""

"""
BSD 3-Clause License

Copyright (c) 2019, Andrew Riha
All rights reserved.

Redistribution and use in source and binary forms, with or without
modification, are permitted provided that the following conditions are met:

1. Redistributions of source code must retain the above copyright notice, this
   list of conditions and the following disclaimer.

2. Redistributions in binary form must reproduce the above copyright notice,
   this list of conditions and the following disclaimer in the documentation
   and/or other materials provided with the distribution.

3. Neither the name of the copyright holder nor the names of its
   contributors may be used to endorse or promote products derived from
   this software without specific prior written permission.

THIS SOFTWARE IS PROVIDED BY THE COPYRIGHT HOLDERS AND CONTRIBUTORS "AS IS"
AND ANY EXPRESS OR IMPLIED WARRANTIES, INCLUDING, BUT NOT LIMITED TO, THE
IMPLIED WARRANTIES OF MERCHANTABILITY AND FITNESS FOR A PARTICULAR PURPOSE ARE
DISCLAIMED. IN NO EVENT SHALL THE COPYRIGHT HOLDER OR CONTRIBUTORS BE LIABLE
FOR ANY DIRECT, INDIRECT, INCIDENTAL, SPECIAL, EXEMPLARY, OR CONSEQUENTIAL
DAMAGES (INCLUDING, BUT NOT LIMITED TO, PROCUREMENT OF SUBSTITUTE GOODS OR
SERVICES; LOSS OF USE, DATA, OR PROFITS; OR BUSINESS INTERRUPTION) HOWEVER
CAUSED AND ON ANY THEORY OF LIABILITY, WHETHER IN CONTRACT, STRICT LIABILITY,
OR TORT (INCLUDING NEGLIGENCE OR OTHERWISE) ARISING IN ANY WAY OUT OF THE USE
OF THIS SOFTWARE, EVEN IF ADVISED OF THE POSSIBILITY OF SUCH DAMAGE.

"""

import binascii
from copy import deepcopy
import gzip
import io
import logging
import os
import re
import zipfile
import zlib

import numpy as np
import pandas as pd


logger = logging.getLogger(__name__)

NORMALIZED_DTYPES = {
    "rsid": object,
    "chrom": object,
    "pos": np.uint32,
    "genotype": object,
}

TWO_ALLELE_DTYPES = {
    "rsid": object,
    "chrom": object,
    "pos": np.uint32,
    "allele1": object,
    "allele2": object,
}


def get_empty_snps_dataframe():
    """Get empty dataframe normalized for usage with ``snps``.

    Returns
    -------
    pd.DataFrame
    """
    df = pd.DataFrame(columns=["rsid", "chrom", "pos", "genotype"])
    df = df.astype(NORMALIZED_DTYPES)
    df.set_index("rsid", inplace=True)
    return df


class Reader:
    """Class for reading and parsing raw data / genotype files."""

    def __init__(self, file="", only_detect_source=False, resources=None, rsids=()):
        """Initialize a `Reader`.

        Parameters
        ----------
        file : str or bytes
            path to file to load or bytes to load
        only_detect_source : bool
            only detect the source of the data
        resources : Resources
            instance of Resources
        rsids : tuple, optional
            rsids to extract if loading a VCF file

        """
        self._file = file
        self._only_detect_source = only_detect_source
        self._resources = resources
        self._rsids = frozenset(rsids)

    def read(self):
        """Read and parse a raw data / genotype file.

        Returns
        -------
        dict
            dict with the following items:

            snps (pandas.DataFrame)
                dataframe of parsed SNPs
            source (str)
                detected source of SNPs
            phased (bool)
                flag indicating if SNPs are phased
        """
        file = self._file
        compression = "infer"
        d = {
            "snps": get_empty_snps_dataframe(),
            "source": "",
            "phased": False,
            "build": 0,
        }

        # peek into files to determine the data format
        if isinstance(file, str) and os.path.exists(file):

            if ".zip" in file:
                with zipfile.ZipFile(file) as z:
                    with z.open(z.namelist()[0], "r") as f:
                        first_line, comments, data = self._extract_comments(
                            f, decode=True
                        )
                    compression = "zip"
            elif ".gz" in file:
                with gzip.open(file, "rt") as f:
                    first_line, comments, data = self._extract_comments(f)
                compression = "gzip"
            else:
                with open(file, "rb") as f:
                    first_line, comments, data, compression = self._handle_bytes_data(
                        f.read()
                    )

        elif isinstance(file, bytes):

            first_line, comments, data, compression = self._handle_bytes_data(file)
            file = io.BytesIO(file)

        else:
            return d

        if "23andMe" in first_line:
            # some 23andMe files have separate alleles
            if comments.endswith(
                "# rsid\tchromosome\tposition\tallele1\tallele2\n"
            ) or comments.endswith(
                "# rsid\tchromosome\tposition\tallele1\tallele2\r\n"
            ):
                d = self.read_23andme(file, compression, joined=False)
            # some 23andMe files have a combined genotype
            elif comments.endswith(
                "# rsid\tchromosome\tposition\tgenotype\n"
            ) or comments.endswith("# rsid\tchromosome\tposition\tgenotype\r\n"):
                d = self.read_23andme(file, compression, joined=True)
            # something we havent seen before and can't handle
            else:
                return d
        elif "AncestryDNA" in first_line:
            d = self.read_ancestry(file, compression)
        elif first_line.startswith("RSID"):
            d = self.read_ftdna(file, compression)
        elif "famfinder" in first_line:
            d = self.read_ftdna_famfinder(file, compression)
        elif "MyHeritage" in first_line:
            d = self.read_myheritage(file, compression)
        elif "Living DNA" in first_line:
            d = self.read_livingdna(file, compression)
        elif "SNP Name\trsID" in first_line or "SNP.Name\tSample.ID" in first_line:
            d = self.read_mapmygenome(file, compression, first_line)
        elif "lineage" in first_line or "snps" in first_line:
            d = self.read_snps_csv(file, comments, compression)
        elif "rsid\tChromosome\tposition\tgenotype" == first_line.strip():
            d = self.read_tellmegen(file, compression)
        elif re.match("^#*[ \t]*rsid[, \t]*chr", first_line):
            d = self.read_generic(file, compression)
        elif re.match("^rs[0-9]*[, \t]{1}[1]", first_line):
            d = self.read_generic(file, compression, skip=0)
        elif "vcf" in comments.lower() or "##contig" in comments.lower():
            d = self.read_vcf(file, compression, "vcf", self._rsids)
        elif ("Genes for Good" in comments) | ("PLINK" in comments):
            d = self.read_genes_for_good(file, compression)
        elif "DNA.Land" in comments:
            d = self.read_dnaland(file, compression)
        elif first_line.startswith("[Header]"):
            # Global Screening Array, includes SANO and CODIGO46
            d = self.read_gsa(file, compression, comments)

        # detect build from comments if build was not already detected from `read` method
        if not d["build"]:
            d.update({"build": self._detect_build_from_comments(comments, d["source"])})

        return d

    @classmethod
    def read_file(cls, file, only_detect_source, resources, rsids):
        """Read `file`.

        Parameters
        ----------
        file : str or bytes
            path to file to load or bytes to load
        only_detect_source : bool
            only detect the source of the data
        resources : Resources
            instance of Resources
        rsids : tuple
            rsids to extract if loading a VCF file

        Returns
        -------
        dict
            dict with the following items:

            snps (pandas.DataFrame)
                dataframe of parsed SNPs
            source (str)
                detected source of SNPs
            phased (bool)
                flag indicating if SNPs are phased
        """
        r = cls(file, only_detect_source, resources, rsids)
        return r.read()

    def _extract_comments(self, f, decode=False, include_data=False):
        line = self._read_line(f, decode)

        first_line = line
        comments = ""
        data = ""

        if first_line.startswith("#"):
            while line.startswith("#"):
                comments += line
                line = self._read_line(f, decode)
            if include_data:
                while line:
                    data += line
                    line = self._read_line(f, decode)

        elif first_line.startswith("[Header]"):
            while not line.startswith("[Data]"):
                comments += line
                line = self._read_line(f, decode)
            # Ignore the [Data] row
            line = self._read_line(f, decode)
            if include_data:
                while line:
                    data += line
                    line = self._read_line(f, decode)
        if not data and include_data:
            data = f.read()
            if decode:
                data = data.decode()
        if not isinstance(f, zipfile.ZipExtFile):
            f.seek(0)
        return first_line, comments, data

    def _detect_build_from_comments(self, comments, source):
        # if its a VCF parse these properly
        if source == "vcf":
            for line in comments.split("\n"):
                line = line.strip()
                if not line:
                    # skip blanks
                    continue
                assert line.startswith("#"), line
                if not line.startswith("##"):
                    # skip comments but not preamble
                    continue
                if "=" not in line:
                    # skip lines without key/value in
                    continue
                line = line[2:].strip()
                key = line[: line.index("=")]
                value = line[line.index("=") + 1 :]
                if key.lower() == "contig":
                    assert value.startswith("<"), value
                    assert value.endswith(">"), value
                    parts = value[1:-1].split(",")
                    for part in parts:
                        part_key = part[: part.index("=")]
                        part_value = part[part.index("=") + 1 :]
                        if part_key.lower() == "assembly":
                            if "36" in part_value:
                                return 36
                            elif "37" in part_value or "hg19" in part_value:
                                return 37
                            elif "38" in part_value:
                                return 38
                        elif part_key.lower() == "length":
                            if "249250621" == part_value:
                                return 37  # length of chromosome 1
                            elif "248956422" == part_value:
                                return 38  # length of chromosome 1
            # couldn't find anything
            return 0
        else:
            # not a vcf
            if "build 36" in comments.lower():
                return 36
            elif "build 37" in comments.lower():
                return 37
            elif "build 38" in comments.lower():
                return 38
            # these can cause false positives
            # elif "b37" in comments.lower():
            #    return 37
            # elif "b38" in comments.lower():
            #    return 38
            # elif "hg19" in comments.lower():
            #    return 37
            # elif "hg38" in comments.lower():
            #    return 38
            elif "grch38" in comments.lower():
                return 38
            elif "grch37" in comments.lower():
                return 37
            elif "249250621" in comments.lower():
                return 37  # length of chromosome 1
            elif "248956422" in comments.lower():
                return 38  # length of chromosome 1
            else:
                return 0

    def _handle_bytes_data(self, file, include_data=False):
        compression = "infer"
        if self.is_zip(file):
            compression = "zip"
            with zipfile.ZipFile(io.BytesIO(file)) as z:
                namelist = z.namelist()
                key = "GFG_filtered_unphased_genotypes_23andMe.txt"
                key_search = [key in name for name in namelist]

                if any(key_search):
                    filename = namelist[key_search.index(True)]
                else:
                    filename = namelist[0]

                with z.open(filename, "r") as f:
                    first_line, comments, data = self._extract_comments(
                        f, decode=True, include_data=include_data
                    )

        elif self.is_gzip(file):
            compression = "gzip"

            with gzip.open(io.BytesIO(file), "rb") as f:
                first_line, comments, data = self._extract_comments(
                    f, decode=True, include_data=include_data
                )

        else:
            compression = None
            file = io.BytesIO(file)
            first_line, comments, data = self._extract_comments(
                deepcopy(file), decode=True, include_data=include_data
            )
            file.seek(0)
        return first_line, comments, data, compression

    @staticmethod
    def is_zip(bytes_data):
        """Check whether or not a bytes_data file is a valid Zip file."""
        return zipfile.is_zipfile(io.BytesIO(bytes_data))

    @staticmethod
    def is_gzip(bytes_data):
        """Check whether or not a bytes_data file is a valid gzip file."""
        return binascii.hexlify(bytes_data[:2]) == b"1f8b"

    @staticmethod
    def _read_line(f, decode):
        if decode:
            # https://stackoverflow.com/a/606199
            return f.readline().decode("utf-8")
        else:
            return f.readline()

    def read_helper(self, source, parser):
        """Generic method to help read files.

        Parameters
        ----------
        source : str
            name of data source
        parser : func
            parsing function, which returns a tuple with the following items:

            0 (pandas.DataFrame)
                dataframe of parsed SNPs (empty if only detecting source)
            1 (bool), optional
                flag indicating if SNPs are phased
            2 (int), optional
                detected build of SNPs

        Returns
        -------
        dict
            dict with the following items:

            snps (pandas.DataFrame)
                dataframe of parsed SNPs
            source (str)
                detected source of SNPs
            phased (bool)
                flag indicating if SNPs are phased
            build (int)
                detected build of SNPs

        References
        ----------
        1. Fluent Python by Luciano Ramalho (O'Reilly). Copyright 2015 Luciano Ramalho,
           978-1-491-94600-8.
        """
        phased = False
        build = 0

        if self._only_detect_source:
            df = get_empty_snps_dataframe()
        else:
            df, *extra = parser()

            if len(extra) == 1:
                phased = extra[0]
            elif len(extra) == 2:
                phased = extra[0]
                build = extra[1]

        return {"snps": df, "source": source, "phased": phased, "build": build}

<<<<<<< HEAD
    def read_23andme(self, file, compression, joined=True):
=======
    def read_23andme(self, file, compression):
>>>>>>> 431d0c62
        """Read and parse 23andMe file.

        https://www.23andme.com

        Parameters
        ----------
        file : str
            path to file

        Returns
        -------
        dict
            result of `read_helper`
        """

        def parser():
<<<<<<< HEAD
            if joined:
                columnnames = ["rsid", "chrom", "pos", "genotype"]
            else:
                columnnames = ["rsid", "chrom", "pos", "allele1", "allele2"]
=======
>>>>>>> 431d0c62
            df = pd.read_csv(
                file,
                comment="#",
                sep="\t",
<<<<<<< HEAD
                na_values=["--", "-"],
                names=columnnames,
                compression=compression,
            )
=======
                na_values="--",
                names=["rsid", "chrom", "pos", "genotype"],
                compression=compression,
            )
            df = df.dropna(subset=["rsid", "chrom", "pos"])
>>>>>>> 431d0c62
            # turn number numbers into string numbers
            df["chrom"] = df["chrom"].map(
                {
                    "1": "1",
                    "2": "2",
                    "3": "3",
                    "4": "4",
                    "5": "5",
                    "6": "6",
                    "7": "7",
                    "8": "8",
                    "9": "9",
                    "10": "10",
                    "11": "11",
                    "12": "12",
                    "13": "13",
                    "14": "14",
                    "15": "15",
                    "16": "16",
                    "17": "17",
                    "18": "18",
                    "19": "19",
                    "20": "20",
                    "21": "21",
                    "22": "22",
                    1: "1",
                    2: "2",
                    3: "3",
                    4: "4",
                    5: "5",
                    6: "6",
                    7: "7",
                    8: "8",
                    9: "9",
                    10: "10",
                    11: "11",
                    12: "12",
                    13: "13",
                    14: "14",
                    15: "15",
                    16: "16",
                    17: "17",
                    18: "18",
                    19: "19",
                    20: "20",
                    21: "21",
                    22: "22",
                    "X": "X",
                    "Y": "Y",
                    "MT": "MT",
                }
            )
<<<<<<< HEAD
            if not joined:
                # stick separate alleles together
                df["genotype"] = df["allele1"] + df["allele2"]
                del df["allele1"]
                del df["allele2"]
            df = df.dropna(subset=["rsid", "chrom", "pos"])
=======
>>>>>>> 431d0c62
            df = df.astype(dtype=NORMALIZED_DTYPES)
            df = df.set_index("rsid")
            return (df,)

        return self.read_helper("23andMe", parser)

    def read_ftdna(self, file, compression):
        """Read and parse Family Tree DNA (FTDNA) file.

        https://www.familytreedna.com

        Parameters
        ----------
        file : str
            path to file

        Returns
        -------
        dict
            result of `read_helper`
        """

        def parser():
            try:
                df = pd.read_csv(
                    file,
                    skiprows=1,
                    na_values="--",
                    names=["rsid", "chrom", "pos", "genotype"],
                    index_col=0,
                    dtype=NORMALIZED_DTYPES,
                    compression=compression,
                )
            except ValueError:
                # read files with second header for concatenated data
                if isinstance(file, io.BytesIO):
                    file.seek(0)
                    (*data,) = self._handle_bytes_data(file.read(), include_data=True)
                    file.seek(0)
                else:
                    with open(file, "rb") as f:
                        (*data,) = self._handle_bytes_data(f.read(), include_data=True)
                # reconstruct file content from `_handle_bytes_data` results
                lines = data[0] + data[2]
                lines = [line.strip() for line in lines.split("\n")]
                # find index of second header
                second_header_idx = lines.index("RSID,CHROMOSOME,POSITION,RESULT", 1)

                df = pd.read_csv(
                    file,
                    skiprows=[0, second_header_idx],
                    na_values="--",
                    names=["rsid", "chrom", "pos", "genotype"],
                    index_col=0,
                    dtype=NORMALIZED_DTYPES,
                    compression=compression,
                )
            except OSError:
                # read concatenated gzip files with extra data
                if isinstance(file, io.BytesIO):
                    file.seek(0)
                    data = file.getbuffer()
                else:
                    with open(file, "rb") as f:
                        data = f.read()

                # https://stackoverflow.com/q/4928560
                # https://stackoverflow.com/a/37042747
                decompressor = zlib.decompressobj(31)

                # decompress data from first concatenated gzip file
                data = decompressor.decompress(data)

                # decompress data from second concatenated gzip file
                additional_data = zlib.decompress(decompressor.unused_data, 31)
                data += additional_data[33:]  # skip over second header

                new_file = io.BytesIO(data)

                df = pd.read_csv(
                    new_file,
                    skiprows=1,
                    na_values="--",
                    names=["rsid", "chrom", "pos", "genotype"],
                    index_col=0,
                    dtype=NORMALIZED_DTYPES,
                    compression=None,  # already decompressed
                )

            return (df,)

        return self.read_helper("FTDNA", parser)

    def read_ftdna_famfinder(self, file, compression):
        """Read and parse Family Tree DNA (FTDNA) "famfinder" file.

        https://www.familytreedna.com

        Parameters
        ----------
        file : str
            path to file

        Returns
        -------
        dict
            result of `read_helper`
        """

        def parser():
            df = pd.read_csv(
                file,
                comment="#",
                na_values="-",
                names=["rsid", "chrom", "pos", "allele1", "allele2"],
                index_col=0,
                dtype=TWO_ALLELE_DTYPES,
                compression=compression,
            )

            # create genotype column from allele columns
            df["genotype"] = df["allele1"] + df["allele2"]

            # delete allele columns
            # http://stackoverflow.com/a/13485766
            del df["allele1"]
            del df["allele2"]

            return (df,)

        return self.read_helper("FTDNA", parser)

    def read_ancestry(self, file, compression):
        """Read and parse Ancestry.com file.

        http://www.ancestry.com

        Parameters
        ----------
        file : str
            path to file

        Returns
        -------
        dict
            result of `read_helper`
        """

        def parser():
            df = pd.read_csv(
                file,
                comment="#",
                header=0,
                engine="c",
                sep=r"\s+",
                # delim_whitespace=True,  # https://stackoverflow.com/a/15026839
                na_values=0,
                names=["rsid", "chrom", "pos", "allele1", "allele2"],
                index_col=0,
                dtype=TWO_ALLELE_DTYPES,
                compression=compression,
                error_bad_lines=False,
            )

            # create genotype column from allele columns
            df["genotype"] = df["allele1"] + df["allele2"]

            # delete allele columns
            # http://stackoverflow.com/a/13485766
            del df["allele1"]
            del df["allele2"]

            # https://redd.it/5y90un
            df.iloc[np.where(df["chrom"] == "23")[0], 0] = "X"
            df.iloc[np.where(df["chrom"] == "24")[0], 0] = "Y"
            df.iloc[np.where(df["chrom"] == "25")[0], 0] = "PAR"
            df.iloc[np.where(df["chrom"] == "26")[0], 0] = "MT"

            return (df,)

        return self.read_helper("AncestryDNA", parser)

    def read_myheritage(self, file, compression):
        """Read and parse MyHeritage file.

        https://www.myheritage.com

        Parameters
        ----------
        file : str
            path to file

        Returns
        -------
        dict
            result of `read_helper`
        """

        def parser():

            if isinstance(file, str):
                with open(file, "rb") as f:
                    first_line, comments, data, comrpession = self._handle_bytes_data(
                        f.read(), include_data=True
                    )
            else:
                first_line, comments, data, compression = self._handle_bytes_data(
                    file.read(), include_data=True
                )

            file_string_in = io.StringIO(data)
            file_string_out = io.StringIO()
            for line in file_string_in:
                # user the number of quotes in a line to tell old from new
                if line.count('"') == 14:
                    # extra-quoted new variant file
                    # can all be stripped so pandas can read it normally
                    line = line.replace('"', "")
                    # take it apart and put it back together so it looks
                    # like the older MyHeritage files
                    line = '"' + '","'.join(line.strip().split(",")) + '"\n'
                file_string_out.write(line)

            return (
                pd.read_csv(
                    io.StringIO(file_string_out.getvalue()),
                    comment="#",
                    header=0,
                    na_values="--",
                    names=["rsid", "chrom", "pos", "genotype"],
                    index_col=0,
                    dtype=NORMALIZED_DTYPES,
                ),
            )

        return self.read_helper("MyHeritage", parser)

    def read_livingdna(self, file, compression):
        """Read and parse LivingDNA file.

        https://livingdna.com/

        Parameters
        ----------
        file : str
            path to file

        Returns
        -------
        dict
            result of `read_helper`
        """

        def parser():
            return (
                pd.read_csv(
                    file,
                    comment="#",
                    sep="\t",
                    na_values="--",
                    names=["rsid", "chrom", "pos", "genotype"],
                    index_col=0,
                    dtype=NORMALIZED_DTYPES,
                    compression=compression,
                ),
            )

        return self.read_helper("LivingDNA", parser)

    def read_mapmygenome(self, file, compression, header):
        """Read and parse Mapmygenome file.

        https://mapmygenome.in

        Parameters
        ----------
        file : str
            path to file

        Returns
        -------
        dict
            result of `read_helper`
        """

        def parser():
            def parse(rsid_col_name, rsid_col_idx):
                return pd.read_csv(
                    file,
                    comment="#",
                    sep="\t",
                    na_values="--",
                    header=0,
                    index_col=rsid_col_idx,
                    dtype={
                        rsid_col_name: object,
                        "Chr": object,
                        "Position": np.uint32,
                        "Allele1...Top": object,
                        "Allele2...Top": object,
                    },
                    compression=compression,
                )

            if "rsID" in header:
                df = parse("rsID", 1)
            else:
                df = parse("SNP.Name", 0)

            # uses Illumina definition of "Plus" from https://emea.support.illumina.com/bulletins/2017/06/how-to-interpret-dna-strand-and-allele-information-for-infinium-.html
            df["genotype"] = df["Allele1...Plus"] + df["Allele2...Plus"]
            df.rename(columns={"Chr": "chrom", "Position": "pos"}, inplace=True)
            df.index.name = "rsid"
            df = df[["chrom", "pos", "genotype"]]

            return (df,)

        return self.read_helper("Mapmygenome", parser)

    def read_genes_for_good(self, file, compression):
        """Read and parse Genes For Good file.

        https://genesforgood.sph.umich.edu/readme/readme1.2.txt

        Parameters
        ----------
        file : str
            path to file

        Returns
        -------
        dict
            result of `read_helper`
        """

        def parser():
            return (
                pd.read_csv(
                    file,
                    comment="#",
                    sep="\t",
                    na_values="--",
                    names=["rsid", "chrom", "pos", "genotype"],
                    index_col=0,
                    dtype=NORMALIZED_DTYPES,
                    compression=compression,
                ),
            )

        return self.read_helper("GenesForGood", parser)

    def _read_gsa_helper(self, file, source):
        def parser():

            # read the comments so we get to the actual data
            if isinstance(file, str):
                try:
                    with open(file, "rb") as f:
                        _, _, data = self._extract_comments(
                            f, decode=True, include_data=True
                        )
                except UnicodeDecodeError:
                    # compressed file on filesystem
                    with open(file, "rb") as f:
                        _, _, data, _ = self._handle_bytes_data(
                            f.read(), include_data=True
                        )
            else:
                _, _, data, _ = self._handle_bytes_data(file.read(), include_data=True)

            # turn the data into a pandas dataframe for manipulation
            df = pd.read_csv(
                io.StringIO(data),
                sep="\t",
                engine="c",
                dtype={
                    "Position": NORMALIZED_DTYPES["pos"],
                    "Chr": NORMALIZED_DTYPES["chrom"],
                },
            )

            # reserve columns we want out
            assert "rsid" not in df.columns
            assert "chrom" not in df.columns
            assert "pos" not in df.columns
            assert "genotype" not in df.columns

            # prefer the specified chromosome and position, in prsent
            # this uses the gsa names, so needs to be done before rsid
            if "Chr" in df.columns and "Position" in df.columns:
                # put the chromosome in the right column with the right type
                df["chrom"] = df["Chr"]
                # put the position in the right column with the right type
                df["pos"] = df["Position"]

            else:
                # use an external source to map snp names to chromosome and position
                df = df.merge(
                    self._resources.get_gsa_chrpos(),
                    how="inner",  # inner join, everything must have a position
                    left_on="SNP Name",
                    right_on="gsaname_chrpos",
                    suffixes=(None, "_gsa"),
                )
                # make sure its the right types
                df["chrom"] = df["gsachr"].apply(str).astype(NORMALIZED_DTYPES["chrom"])
                df["pos"] = df["gsapos"].astype(NORMALIZED_DTYPES["pos"])

            # use the given rsid when avaliable, SNP Name when unavaliable
            df["rsid"] = df["SNP Name"].astype(NORMALIZED_DTYPES["rsid"])
            if "RsID" in df.columns:
                df.loc[df["RsID"] != ".", "rsid"] = df.loc[df["rsid"] != ".", "RsID"]
            else:
                # if given RSIDs are not avaliable, then use the external mapping to turn
                # SNP names into rsids where possible
                df = df.merge(
                    self._resources.get_gsa_rsid(),
                    how="left",  # left-hand join, gsa rsids may be NA
                    left_on="SNP Name",
                    right_on="gsaname_rsid",
                    suffixes=(None, "_gsa_rsid"),
                )
                df.loc[~pd.isna(df["gsaname_rsid"]), "rsid"] = df.loc[
                    ~pd.isna(df["gsaname_rsid"]), "gsarsid"
                ]

            # combine the alleles into genotype
            # prefer Plus strand as that is forward reference
            if "Allele1 - Plus" in df.columns and "Allele2 - Plus" in df.columns:
                df["genotype"] = (df["Allele1 - Plus"] + df["Allele2 - Plus"]).astype(
                    NORMALIZED_DTYPES["genotype"]
                )
            elif (
                "Allele1 - Forward" in df.columns and "Allele2 - Forward" in df.columns
            ):
                # if strand is forward, need to take reverse complement of *some* rsids
                # this is because it is Illumina forward, which is dbSNP strand, which
                # is reverse reference for some RSIDs before dbSNP 151.

                # load list of reversable rsids
                dbsnp151 = self._resources.get_dbsnp_151_37_reverse()
                # keep only the rsids
                dbsnp151 = dbsnp151.filter(items=("dbsnp151revrsid",), axis=1)

                # add it as an extra column
                df = df.merge(
                    dbsnp151,
                    how="left",
                    left_on="rsid",
                    right_on="dbsnp151revrsid",
                    suffixes=(None, "_dbsnp151rev"),
                )

                # create plus strand columns from the forward alleles and flip them if appropriate
                for i in (1, 2):
                    df[f"Allele{i} - Plus"] = df[f"Allele{i} - Forward"]
                    df.loc[
                        (df[f"Allele{i} - Forward"] == "A")
                        & (~pd.isna(df["dbsnp151revrsid"])),
                        f"Allele{i} - Plus",
                    ] = "T"
                    df.loc[
                        (df[f"Allele{i} - Forward"] == "T")
                        & (~pd.isna(df["dbsnp151revrsid"])),
                        f"Allele{i} - Plus",
                    ] = "A"
                    df.loc[
                        (df[f"Allele{i} - Forward"] == "C")
                        & (~pd.isna(df["dbsnp151revrsid"])),
                        f"Allele{i} - Plus",
                    ] = "G"
                    df.loc[
                        (df[f"Allele{i} - Forward"] == "G")
                        & (~pd.isna(df["dbsnp151revrsid"])),
                        f"Allele{i} - Plus",
                    ] = "C"

                # create a genotype by combining the new plus columns
                df["genotype"] = (df["Allele1 - Plus"] + df["Allele2 - Plus"]).astype(
                    NORMALIZED_DTYPES["genotype"]
                )
            else:
                raise ValueError("No supported allele column")

            # mark -- genotype as na
            df.loc[df["genotype"] == "--", "genotype"] = np.nan

            # keep only the columns we want
            df = df.filter(items=("rsid", "chrom", "pos", "genotype"), axis=1)

            # discard rows without values
            df.dropna(subset=["rsid", "chrom", "pos"], inplace=True)

            # reindex for the new identifiers
            df.set_index(["rsid"], inplace=True)

            return (df,)

        return self.read_helper(source, parser)

    def read_tellmegen(self, file, compression):
        """Read and parse tellmeGen files.

        https://www.tellmegen.com/

        Parameters
        ----------
        data : str
            data string

        Returns
        -------
        dict
            result of `read_helper`
        """

        def parser():
            df = pd.read_csv(
                file,
                sep="\t",
                skiprows=1,
                na_values="--",
                names=["rsid", "chrom", "pos", "genotype"],
                dtype=NORMALIZED_DTYPES,
                compression=compression,
            )

            # use the external mapping to turn
            # SNP names into rsids where possible
            df = df.merge(
                self._resources.get_gsa_rsid(),
                how="left",  # left-hand join, gsa rsids may be NA
                left_on="rsid",
                right_on="gsaname_rsid",
                suffixes=(None, "_gsa_rsid"),
            )
            df.loc[~pd.isna(df["gsaname_rsid"]), "rsid"] = df.loc[
                ~pd.isna(df["gsaname_rsid"]), "gsarsid"
            ]

            # keep only the columns we want
            df = df.filter(items=("rsid", "chrom", "pos", "genotype"), axis=1)

            # reindex for the new identifiers
            df.set_index(["rsid"], inplace=True)

            return (df,)

        return self.read_helper("tellmeGen", parser)

    def read_gsa(self, data_or_filename, compresion, comments):
        """Read and parse Illumina Global Screening Array files


        Parameters
        ----------
        data_or_filename : str or bytes
            either the filename to read from or the bytes data itself

        Returns
        -------
        dict
            result of `read_helper`
        """

        # pick the source
        # ideally we want something more specific than GSA
        if "SANO" in comments:
            source = "Sano"
        elif "CODIGO46" in comments:
            source = "Codigo46"
        else:
            # default to generic global screening array
            source = "GSA"

        return self._read_gsa_helper(data_or_filename, source)

    def read_dnaland(self, file, compression):
        """Read and parse DNA.land files.

        https://dna.land/

        Parameters
        ----------
        data : str
            data string

        Returns
        -------
        dict
            result of `read_helper`
        """

        def parser():
            return (
                pd.read_csv(
                    file,
                    comment="#",
                    sep="\t",
                    na_values="--",
                    names=["rsid", "chrom", "pos", "genotype"],
                    index_col=0,
                    dtype=NORMALIZED_DTYPES,
                    compression=compression,
                ),
            )

        return self.read_helper("DNA.Land", parser)

    def read_snps_csv(self, file, comments, compression):
        """Read and parse CSV file generated by ``snps``.

        https://pypi.org/project/snps/

        Parameters
        ----------
        file : str or buffer
            path to file or buffer to read
        comments : str
            comments at beginning of file

        Returns
        -------
        dict
            result of `read_helper`
        """
        source = ""
        phased = False
        build = 0

        comment_lines = comments.split("\n")
        for comment1 in comment_lines:
            if "Source(s):" in comment1:
                source = comment1.split("Source(s):")[1].strip()
            elif "Phased:" in comment1:
                if comment1.split("Phased:")[1].strip() == "True":
                    phased = True
            elif "Build:" in comment1:
                temp = int(comment1.split("Build:")[1].strip())
                for comment2 in comment_lines:
                    if "Build Detected:" in comment2:
                        # only assign build if it was detected
                        if comment2.split("Build Detected:")[1].strip() == "True":
                            build = temp
                        break

        def parser():
            def parse_csv(sep):
                return pd.read_csv(
                    file,
                    sep=sep,
                    comment="#",
                    header=0,
                    na_values="--",
                    names=["rsid", "chrom", "pos", "genotype"],
                    index_col=0,
                    dtype=NORMALIZED_DTYPES,
                    compression=compression,
                )

            try:
                return (parse_csv(","), phased)
            except pd.errors.ParserError:
                if isinstance(file, io.BufferedIOBase):
                    file.seek(0)

                return (parse_csv("\t"), phased, build)

        return self.read_helper(source, parser)

    def read_generic(self, file, compression, skip=1):
        """Read and parse generic CSV or TSV file.

        Notes
        -----
        Assumes columns are 'rsid', 'chrom' / 'chromosome', 'pos' / 'position', and 'genotype';
        values are comma separated; unreported genotypes are indicated by '--'; and one header row
        precedes data. For example:

            rsid,chromosome,position,genotype
            rs1,1,1,AA
            rs2,1,2,CC
            rs3,1,3,--

        Parameters
        ----------
        file : str
            path to file

        Returns
        -------
        dict
            result of `read_helper`
        """

        def parser():
            def parse(sep):
                return pd.read_csv(
                    file,
                    sep=sep,
                    skiprows=skip,
                    na_values="--",
                    names=["rsid", "chrom", "pos", "genotype"],
                    index_col=0,
                    dtype=NORMALIZED_DTYPES,
                    compression=compression,
                )

            try:
                df = parse(",")
            except ValueError:
                try:
                    if isinstance(file, io.BufferedIOBase):
                        file.seek(0)

                    df = parse("\t")
                except ValueError:
                    if isinstance(file, io.BufferedIOBase):
                        file.seek(0)

                    df = pd.read_csv(
                        file,
                        sep=None,
                        na_values="--",
                        skiprows=skip,
                        engine="python",
                        names=["rsid", "chrom", "pos", "genotype"],
                        usecols=[0, 1, 2, 3],
                        index_col=0,
                        dtype=NORMALIZED_DTYPES,
                        compression=compression,
                    )
            return (df,)

        return self.read_helper("generic", parser)

    def read_vcf(self, file, compression, provider, rsids=()):
        """Read and parse VCF file.

        Notes
        -----
        This method attempts to read and parse a VCF file or buffer, optionally
        compressed with gzip. Some assumptions are made throughout this process:

            * SNPs that are not annotated with an RSID are skipped
            * If the VCF contains multiple samples, only the first sample is used to
              lookup the genotype
            * Insertions and deletions are skipped
            * If a sample allele is not specified, the genotype is reported as NaN
            * If a sample allele refers to a REF or ALT allele that is not specified,
              the genotype is reported as NaN

        Parameters
        ----------
        file : str or bytes
            path to file or bytes to load
        rsids : tuple, optional
            rsids to extract if loading a VCF file

        Returns
        -------
        dict
            result of `read_helper`
        """

        def parser():
            if not isinstance(file, io.BytesIO):
                with open(file, "rb") as f:
                    df, phased = self._parse_vcf(f, rsids)
            else:
                df, phased = self._parse_vcf(file, rsids)

            return (df, phased)

        return self.read_helper(provider, parser)

    def _parse_vcf(self, buffer, rsids):
        rows = []
        phased = True
        first_four_bytes = buffer.read(4)
        buffer.seek(0)

        if self.is_gzip(first_four_bytes):
            f = gzip.open(buffer)
        else:
            f = buffer

        logged_multi_sample = False

        with io.TextIOWrapper(io.BufferedReader(f)) as file:

            for line in file:
                line_strip = line.strip("\n")

                # skip blank lines
                if not line_strip:
                    continue

                # skip comment lines
                if line_strip.startswith("#"):
                    continue

                rsid = line_strip.split("\t")[2]

                # skip SNPs with missing rsIDs.
                if rsid == ".":
                    continue
                if rsids:
                    if rsid not in rsids:
                        continue

                line_split = line_strip.split("\t")

                # snps does not yet support multi-sample vcf.
                if not logged_multi_sample and len(line_split) > 10:
                    logger.info("Multiple samples detected in the vcf file")
                    logged_multi_sample = True

                ref = line_split[3]
                alt = line_split[4]
                if len(alt.split(",")) > 1 and alt.split(",")[1] == "<NON_REF>":
                    alt = alt.split(",")[0]

                ref_alt = [ref] + alt.split(",")

                # skip insertions and deletions
                if sum(map(len, ref_alt)) > len(ref_alt):
                    continue

                # GT (genotype) is usually the first sample-specific field
                # | = diploid phased
                # / = diploid unphased
                # or haploid e.g. male sex chromosome
                genotype = ""
                zygote = line_split[9]
                zygote = zygote.split(":")[0]
                for z in zygote.replace("|", "/").split("/"):
                    if z == ".":
                        # missing genotype
                        genotype = np.nan
                        break
                    z = int(z)
                    if z >= len(ref_alt):
                        # invalid genotype number
                        genotype = np.nan
                        break
                    elif ref_alt[z] == ".":
                        # missing genotype in ref or alt
                        genotype = np.nan
                        break
                    else:
                        genotype = genotype + ref_alt[z]

                if "/" in zygote and pd.notna(genotype):
                    phased = False

                record_array = [
                    rsid,
                    f"{line_split[0]}".strip("chr"),
                    line_split[1],
                    genotype,
                ]
                rows.append(record_array)

            if len(rows) == 0:
                phased = False

            df = pd.DataFrame(rows, columns=["rsid", "chrom", "pos", "genotype"])
            df = df.astype(NORMALIZED_DTYPES)

            df.set_index("rsid", inplace=True, drop=True)

        return (df, phased)<|MERGE_RESOLUTION|>--- conflicted
+++ resolved
@@ -444,11 +444,7 @@
 
         return {"snps": df, "source": source, "phased": phased, "build": build}
 
-<<<<<<< HEAD
     def read_23andme(self, file, compression, joined=True):
-=======
-    def read_23andme(self, file, compression):
->>>>>>> 431d0c62
         """Read and parse 23andMe file.
 
         https://www.23andme.com
@@ -465,29 +461,18 @@
         """
 
         def parser():
-<<<<<<< HEAD
             if joined:
                 columnnames = ["rsid", "chrom", "pos", "genotype"]
             else:
                 columnnames = ["rsid", "chrom", "pos", "allele1", "allele2"]
-=======
->>>>>>> 431d0c62
             df = pd.read_csv(
                 file,
                 comment="#",
                 sep="\t",
-<<<<<<< HEAD
                 na_values=["--", "-"],
                 names=columnnames,
                 compression=compression,
             )
-=======
-                na_values="--",
-                names=["rsid", "chrom", "pos", "genotype"],
-                compression=compression,
-            )
-            df = df.dropna(subset=["rsid", "chrom", "pos"])
->>>>>>> 431d0c62
             # turn number numbers into string numbers
             df["chrom"] = df["chrom"].map(
                 {
@@ -540,15 +525,12 @@
                     "MT": "MT",
                 }
             )
-<<<<<<< HEAD
             if not joined:
                 # stick separate alleles together
                 df["genotype"] = df["allele1"] + df["allele2"]
                 del df["allele1"]
                 del df["allele2"]
             df = df.dropna(subset=["rsid", "chrom", "pos"])
-=======
->>>>>>> 431d0c62
             df = df.astype(dtype=NORMALIZED_DTYPES)
             df = df.set_index("rsid")
             return (df,)
@@ -710,7 +692,6 @@
                 index_col=0,
                 dtype=TWO_ALLELE_DTYPES,
                 compression=compression,
-                error_bad_lines=False,
             )
 
             # create genotype column from allele columns
