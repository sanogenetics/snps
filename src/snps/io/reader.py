--- conflicted
+++ resolved
@@ -439,11 +439,7 @@
 
         return {"snps": df, "source": source, "phased": phased, "build": build}
 
-<<<<<<< HEAD
     def read_23andme(self, file, compression, joined=True):
-=======
-    def read_23andme(self, file, compression):
->>>>>>> 6ce1f8fb
         """Read and parse 23andMe file.
 
         https://www.23andme.com
@@ -460,18 +456,14 @@
         """
 
         def parser():
-<<<<<<< HEAD
             if joined:
                 columnnames = ["rsid", "chrom", "pos", "genotype"]
             else:
                 columnnames = ["rsid", "chrom", "pos", "allele1", "allele2"]
-=======
->>>>>>> 6ce1f8fb
             df = pd.read_csv(
                 file,
                 comment="#",
                 sep="\t",
-<<<<<<< HEAD
                 na_values=["--", "-"],
                 names=columnnames,
                 compression=compression,
@@ -534,65 +526,6 @@
                 del df["allele1"]
                 del df["allele2"]
             df = df.dropna(subset=["rsid", "chrom", "pos"])
-=======
-                na_values="--",
-                names=["rsid", "chrom", "pos", "genotype"],
-                compression=compression,
-            )
-            df = df.dropna(subset=["rsid", "chrom", "pos"])
-            # turn number numbers into string numbers
-            df["chrom"] = df["chrom"].map(
-                {
-                    "1": "1",
-                    "2": "2",
-                    "3": "3",
-                    "4": "4",
-                    "5": "5",
-                    "6": "6",
-                    "7": "7",
-                    "8": "8",
-                    "9": "9",
-                    "10": "10",
-                    "11": "11",
-                    "12": "12",
-                    "13": "13",
-                    "14": "14",
-                    "15": "15",
-                    "16": "16",
-                    "17": "17",
-                    "18": "18",
-                    "19": "19",
-                    "20": "20",
-                    "21": "21",
-                    "22": "22",
-                    1: "1",
-                    2: "2",
-                    3: "3",
-                    4: "4",
-                    5: "5",
-                    6: "6",
-                    7: "7",
-                    8: "8",
-                    9: "9",
-                    10: "10",
-                    11: "11",
-                    12: "12",
-                    13: "13",
-                    14: "14",
-                    15: "15",
-                    16: "16",
-                    17: "17",
-                    18: "18",
-                    19: "19",
-                    20: "20",
-                    21: "21",
-                    22: "22",
-                    "X": "X",
-                    "Y": "Y",
-                    "MT": "MT",
-                }
-            )
->>>>>>> 6ce1f8fb
             df = df.astype(dtype=NORMALIZED_DTYPES)
             df = df.set_index("rsid")
             return (df,)
