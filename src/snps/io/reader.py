""" Class for reading SNPs.

"""

"""
BSD 3-Clause License

Copyright (c) 2019, Andrew Riha
All rights reserved.

Redistribution and use in source and binary forms, with or without
modification, are permitted provided that the following conditions are met:

1. Redistributions of source code must retain the above copyright notice, this
   list of conditions and the following disclaimer.

2. Redistributions in binary form must reproduce the above copyright notice,
   this list of conditions and the following disclaimer in the documentation
   and/or other materials provided with the distribution.

3. Neither the name of the copyright holder nor the names of its
   contributors may be used to endorse or promote products derived from
   this software without specific prior written permission.

THIS SOFTWARE IS PROVIDED BY THE COPYRIGHT HOLDERS AND CONTRIBUTORS "AS IS"
AND ANY EXPRESS OR IMPLIED WARRANTIES, INCLUDING, BUT NOT LIMITED TO, THE
IMPLIED WARRANTIES OF MERCHANTABILITY AND FITNESS FOR A PARTICULAR PURPOSE ARE
DISCLAIMED. IN NO EVENT SHALL THE COPYRIGHT HOLDER OR CONTRIBUTORS BE LIABLE
FOR ANY DIRECT, INDIRECT, INCIDENTAL, SPECIAL, EXEMPLARY, OR CONSEQUENTIAL
DAMAGES (INCLUDING, BUT NOT LIMITED TO, PROCUREMENT OF SUBSTITUTE GOODS OR
SERVICES; LOSS OF USE, DATA, OR PROFITS; OR BUSINESS INTERRUPTION) HOWEVER
CAUSED AND ON ANY THEORY OF LIABILITY, WHETHER IN CONTRACT, STRICT LIABILITY,
OR TORT (INCLUDING NEGLIGENCE OR OTHERWISE) ARISING IN ANY WAY OUT OF THE USE
OF THIS SOFTWARE, EVEN IF ADVISED OF THE POSSIBILITY OF SUCH DAMAGE.

"""

import binascii
from copy import deepcopy
import gzip
import io
import logging
import os
import re
import zipfile
import zlib

import numpy as np
import pandas as pd


logger = logging.getLogger(__name__)

NORMALIZED_DTYPES = {
    "rsid": object,
    "chrom": object,
    "pos": np.uint32,
    "genotype": object,
}

TWO_ALLELE_DTYPES = {
    "rsid": object,
    "chrom": object,
    "pos": np.uint32,
    "allele1": object,
    "allele2": object,
}


def get_empty_snps_dataframe():
    """ Get empty dataframe normalized for usage with ``snps``.

    Returns
    -------
    pd.DataFrame
    """
    df = pd.DataFrame(columns=["rsid", "chrom", "pos", "genotype"])
    df = df.astype(NORMALIZED_DTYPES)
    df.set_index("rsid", inplace=True)
    return df


class Reader:
    """ Class for reading and parsing raw data / genotype files. """

    def __init__(self, file="", only_detect_source=False, resources=None, rsids=()):
        """Initialize a `Reader`.

        Parameters
        ----------
        file : str or bytes
            path to file to load or bytes to load
        only_detect_source : bool
            only detect the source of the data
        resources : Resources
            instance of Resources
        rsids : tuple, optional
            rsids to extract if loading a VCF file

        """
        self._file = file
        self._only_detect_source = only_detect_source
        self._resources = resources
        self._rsids = frozenset(rsids)

    def __call__(self):
        """Read and parse a raw data / genotype file.

        Returns
        -------
        dict
            dict with the following items:

            snps (pandas.DataFrame)
                dataframe of parsed SNPs
            source (str)
                detected source of SNPs
            phased (bool)
                flag indicating if SNPs are phased
        """
        file = self._file
        compression = "infer"
        d = {
            "snps": get_empty_snps_dataframe(),
            "source": "",
            "phased": False,
            "build": 0,
        }

        # peek into files to determine the data format
        if isinstance(file, str) and os.path.exists(file):

            if ".zip" in file:
                with zipfile.ZipFile(file) as z:
                    with z.open(z.namelist()[0], "r") as f:
                        first_line, comments, data = self._extract_comments(
                            f, decode=True
                        )
                    compression = "zip"
            elif ".gz" in file:
                with gzip.open(file, "rt") as f:
                    first_line, comments, data = self._extract_comments(f)
                compression = "gzip"
            else:
                with open(file, "rb") as f:
                    first_line, comments, data, compression = self._handle_bytes_data(
                        f.read()
                    )

        elif isinstance(file, bytes):

            first_line, comments, data, compression = self._handle_bytes_data(file)
            file = io.BytesIO(file)

        else:
            return d

        if "23andMe" in first_line:
            d = self.read_23andme(file, compression)
        elif "Ancestry" in first_line:
            d = self.read_ancestry(file, compression)
        elif first_line.startswith("RSID"):
            d = self.read_ftdna(file, compression)
        elif "famfinder" in first_line:
            d = self.read_ftdna_famfinder(file, compression)
        elif "MyHeritage" in first_line:
            d = self.read_myheritage(file, compression)
        elif "Living DNA" in first_line:
            d = self.read_livingdna(file, compression)
        elif "SNP Name\trsID" in first_line or "SNP.Name\tSample.ID" in first_line:
            d = self.read_mapmygenome(file, compression, first_line)
        elif "lineage" in first_line or "snps" in first_line:
            d = self.read_snps_csv(file, comments, compression)
        elif "Chromosome" in first_line:
            d = self.read_tellmegen(file, compression)
        elif re.match("^#*[ \t]*rsid[, \t]*chr", first_line):
            d = self.read_generic(file, compression)
        elif re.match("^rs[0-9]*[, \t]{1}[1]", first_line):
            d = self.read_generic(file, compression, skip=0)
        elif "vcf" in comments.lower() or "##contig" in comments.lower():
            d = self.read_vcf(file, compression, "vcf", self._rsids)
        elif ("Genes for Good" in comments) | ("PLINK" in comments):
            d = self.read_genes_for_good(file, compression)
        elif "DNA.Land" in comments:
            d = self.read_dnaland(file, compression)
        elif "CODIGO46" in comments:
            d = self.read_codigo46(file)
        elif "SANO" in comments:
            d = self.read_sano(file)

        # detect build from comments if build was not already detected from `read` method
        if not d["build"]:
            d.update({"build": self._detect_build_from_comments(comments, d["source"])})

        return d

    @classmethod
    def read_file(cls, file, only_detect_source, resources, rsids):
        """Read `file`.

        Parameters
        ----------
        file : str or bytes
            path to file to load or bytes to load
        only_detect_source : bool
            only detect the source of the data
        resources : Resources
            instance of Resources
        rsids : tuple
            rsids to extract if loading a VCF file

        Returns
        -------
        dict
            dict with the following items:

            snps (pandas.DataFrame)
                dataframe of parsed SNPs
            source (str)
                detected source of SNPs
            phased (bool)
                flag indicating if SNPs are phased
        """
        r = cls(file, only_detect_source, resources, rsids)
        return r()

    def _extract_comments(self, f, decode=False, include_data=False):
        line = self._read_line(f, decode)

        first_line = line
        comments = ""
        data = ""

        if first_line.startswith("#"):
            while line.startswith("#"):
                comments += line
                line = self._read_line(f, decode)
            if include_data:
                while line:
                    data += line
                    line = self._read_line(f, decode)

        elif first_line.startswith("[Header]"):
            while not line.startswith("[Data]"):
                comments += line
                line = self._read_line(f, decode)
            # Ignore the [Data] row
            line = self._read_line(f, decode)
            if include_data:
                while line:
                    data += line
                    line = self._read_line(f, decode)
        if not data and include_data:
            data = f.read()
            if decode:
                data = data.decode()
        if not isinstance(f, zipfile.ZipExtFile):
            f.seek(0)
        return first_line, comments, data

    def _detect_build_from_comments(self, comments, source):
        # if its a VCF parse these properly
        if source == "vcf":
            for line in comments.split("\n"):
                line = line.strip()
                if not line:
                    # skip blanks
                    continue
                assert line.startswith("#"), line
                if not line.startswith("##"):
                    # skip comments but not preamble
                    continue
                if "=" not in line:
                    # skip lines without key/value in
                    continue
                line = line[2:].strip()
                key = line[: line.index("=")]
                value = line[line.index("=") + 1 :]
                if key.lower() == "contig":
                    assert value.startswith("<"), value
                    assert value.endswith(">"), value
                    parts = value[1:-1].split(",")
                    for part in parts:
                        part_key = part[: part.index("=")]
                        part_value = part[part.index("=") + 1 :]
                        if part_key.lower() == "assembly":
                            if "36" in part_value:
                                return 36
                            elif "37" in part_value or "hg19" in part_value:
                                return 37
                            elif "38" in part_value:
                                return 38
                        elif part_key.lower() == "length":
                            if "249250621" == part_value:
                                return 37  # length of chromosome 1
                            elif "248956422" == part_value:
                                return 38  # length of chromosome 1
            # couldn't find anything
            return 0
        else:
            # not a vcf
            if "build 36" in comments.lower():
                return 36
            elif "build 37" in comments.lower():
                return 37
            elif "build 38" in comments.lower():
                return 38
            # these can cause false positives
            # elif "b37" in comments.lower():
            #    return 37
            # elif "b38" in comments.lower():
            #    return 38
            # elif "hg19" in comments.lower():
            #    return 37
            # elif "hg38" in comments.lower():
            #    return 38
            elif "grch38" in comments.lower():
                return 38
            elif "grch37" in comments.lower():
                return 37
            elif "249250621" in comments.lower():
                return 37  # length of chromosome 1
            elif "248956422" in comments.lower():
                return 38  # length of chromosome 1
            else:
                return 0

    def _handle_bytes_data(self, file, include_data=False):
        compression = "infer"
        if self.is_zip(file):
            compression = "zip"
            with zipfile.ZipFile(io.BytesIO(file)) as z:
                namelist = z.namelist()
                key = "GFG_filtered_unphased_genotypes_23andMe.txt"
                key_search = [key in name for name in namelist]

                if any(key_search):
                    filename = namelist[key_search.index(True)]
                else:
                    filename = namelist[0]

                with z.open(filename, "r") as f:
                    first_line, comments, data = self._extract_comments(
                        f, decode=True, include_data=include_data
                    )

        elif self.is_gzip(file):
            compression = "gzip"

            with gzip.open(io.BytesIO(file), "rb") as f:
                first_line, comments, data = self._extract_comments(
                    f, decode=True, include_data=include_data
                )

        else:
            compression = None
            file = io.BytesIO(file)
            first_line, comments, data = self._extract_comments(
                deepcopy(file), decode=True, include_data=include_data
            )
            file.seek(0)
        return first_line, comments, data, compression

    @staticmethod
    def is_zip(bytes_data):
        """Check whether or not a bytes_data file is a valid Zip file."""
        return zipfile.is_zipfile(io.BytesIO(bytes_data))

    @staticmethod
    def is_gzip(bytes_data):
        """Check whether or not a bytes_data file is a valid gzip file."""
        return binascii.hexlify(bytes_data[:2]) == b"1f8b"

    @staticmethod
    def _read_line(f, decode):
        if decode:
            # https://stackoverflow.com/a/606199
            return f.readline().decode("utf-8")
        else:
            return f.readline()

    def read_helper(self, source, parser):
        """Generic method to help read files.

        Parameters
        ----------
        source : str
            name of data source
        parser : func
            parsing function, which returns a tuple with the following items:

            0 (pandas.DataFrame)
                dataframe of parsed SNPs (empty if only detecting source)
            1 (bool), optional
                flag indicating if SNPs are phased
            2 (int), optional
                detected build of SNPs

        Returns
        -------
        dict
            dict with the following items:

            snps (pandas.DataFrame)
                dataframe of parsed SNPs
            source (str)
                detected source of SNPs
            phased (bool)
                flag indicating if SNPs are phased
            build (int)
                detected build of SNPs

        References
        ----------
        1. Fluent Python by Luciano Ramalho (O'Reilly). Copyright 2015 Luciano Ramalho,
           978-1-491-94600-8.
        """
        phased = False
        build = 0

        if self._only_detect_source:
            df = get_empty_snps_dataframe()
        else:
            df, *extra = parser()

            if len(extra) == 1:
                phased = extra[0]
            elif len(extra) == 2:
                phased = extra[0]
                build = extra[1]

        return {"snps": df, "source": source, "phased": phased, "build": build}

    def read_23andme(self, file, compression):
        """Read and parse 23andMe file.

        https://www.23andme.com

        Parameters
        ----------
        file : str
            path to file

        Returns
        -------
        dict
            result of `read_helper`
        """

        def parser():
            return (
                pd.read_csv(
                    file,
                    comment="#",
                    sep="\t",
                    na_values="--",
                    names=["rsid", "chrom", "pos", "genotype"],
                    index_col=0,
                    dtype=NORMALIZED_DTYPES,
                    compression=compression,
                ),
            )

        return self.read_helper("23andMe", parser)

    def read_ftdna(self, file, compression):
        """Read and parse Family Tree DNA (FTDNA) file.

        https://www.familytreedna.com

        Parameters
        ----------
        file : str
            path to file

        Returns
        -------
        dict
            result of `read_helper`
        """

        def parser():
            try:
                df = pd.read_csv(
                    file,
                    skiprows=1,
                    na_values="--",
                    names=["rsid", "chrom", "pos", "genotype"],
                    index_col=0,
                    dtype=NORMALIZED_DTYPES,
                    compression=compression,
                )
            except ValueError:
                # read files with second header for concatenated data
                if isinstance(file, io.BytesIO):
                    file.seek(0)
                    (*data,) = self._handle_bytes_data(file.read(), include_data=True)
                    file.seek(0)
                else:
                    with open(file, "rb") as f:
                        (*data,) = self._handle_bytes_data(f.read(), include_data=True)
                # reconstruct file content from `_handle_bytes_data` results
                lines = data[0] + data[2]
                lines = [line.strip() for line in lines.split("\n")]
                # find index of second header
                second_header_idx = lines.index("RSID,CHROMOSOME,POSITION,RESULT", 1)

                df = pd.read_csv(
                    file,
                    skiprows=[0, second_header_idx],
                    na_values="--",
                    names=["rsid", "chrom", "pos", "genotype"],
                    index_col=0,
                    dtype=NORMALIZED_DTYPES,
                    compression=compression,
                )
            except OSError:
                # read concatenated gzip files with extra data
                if isinstance(file, io.BytesIO):
                    file.seek(0)
                    data = file.getbuffer()
                else:
                    with open(file, "rb") as f:
                        data = f.read()

                # https://stackoverflow.com/q/4928560
                # https://stackoverflow.com/a/37042747
                decompressor = zlib.decompressobj(31)

                # decompress data from first concatenated gzip file
                data = decompressor.decompress(data)

                # decompress data from second concatenated gzip file
                additional_data = zlib.decompress(decompressor.unused_data, 31)
                data += additional_data[33:]  # skip over second header

                new_file = io.BytesIO(data)

                df = pd.read_csv(
                    new_file,
                    skiprows=1,
                    na_values="--",
                    names=["rsid", "chrom", "pos", "genotype"],
                    index_col=0,
                    dtype=NORMALIZED_DTYPES,
                    compression=None,  # already decompressed
                )

            return (df,)

        return self.read_helper("FTDNA", parser)

    def read_ftdna_famfinder(self, file, compression):
        """Read and parse Family Tree DNA (FTDNA) "famfinder" file.

        https://www.familytreedna.com

        Parameters
        ----------
        file : str
            path to file

        Returns
        -------
        dict
            result of `read_helper`
        """

        def parser():
            df = pd.read_csv(
                file,
                comment="#",
                na_values="-",
                names=["rsid", "chrom", "pos", "allele1", "allele2"],
                index_col=0,
                dtype=TWO_ALLELE_DTYPES,
                compression=compression,
            )

            # create genotype column from allele columns
            df["genotype"] = df["allele1"] + df["allele2"]

            # delete allele columns
            # http://stackoverflow.com/a/13485766
            del df["allele1"]
            del df["allele2"]

            return (df,)

        return self.read_helper("FTDNA", parser)

    def read_ancestry(self, file, compression):
        """Read and parse Ancestry.com file.

        http://www.ancestry.com

        Parameters
        ----------
        file : str
            path to file

        Returns
        -------
        dict
            result of `read_helper`
        """

        def parser():
<<<<<<< HEAD
            # read files with multiple separators
=======
>>>>>>> 1989b812
            df = pd.read_csv(
                file,
                comment="#",
                header=0,
<<<<<<< HEAD
                delim_whitespace=True,  # https://stackoverflow.com/a/41320761
=======
                engine="c",
                sep="\s+",
                # delim_whitespace=True,  # https://stackoverflow.com/a/15026839
>>>>>>> 1989b812
                na_values=0,
                names=["rsid", "chrom", "pos", "allele1", "allele2"],
                index_col=0,
                dtype=TWO_ALLELE_DTYPES,
                compression=compression,
            )

            # create genotype column from allele columns
            df["genotype"] = df["allele1"] + df["allele2"]

            # delete allele columns
            # http://stackoverflow.com/a/13485766
            del df["allele1"]
            del df["allele2"]

            # https://redd.it/5y90un
            df.iloc[np.where(df["chrom"] == "23")[0], 0] = "X"
            df.iloc[np.where(df["chrom"] == "24")[0], 0] = "Y"
            df.iloc[np.where(df["chrom"] == "25")[0], 0] = "PAR"
            df.iloc[np.where(df["chrom"] == "26")[0], 0] = "MT"

            return (df,)

        return self.read_helper("AncestryDNA", parser)

    def read_myheritage(self, file, compression):
        """Read and parse MyHeritage file.

        https://www.myheritage.com

        Parameters
        ----------
        file : str
            path to file

        Returns
        -------
        dict
            result of `read_helper`
        """

        def parser():

            if isinstance(file, str):
                with open(file, "rb") as f:
                    first_line, comments, data, comrpession = self._handle_bytes_data(
                        f.read(), include_data=True
                    )
            else:
                first_line, comments, data, compression = self._handle_bytes_data(
                    file.read(), include_data=True
                )

            file_string_in = io.StringIO(data)
            file_string_out = io.StringIO()
            for line in file_string_in:
                # user the number of quotes in a line to tell old from new
                if line.count('"') == 14:
                    # extra-quoted new variant file
                    # can all be stripped so pandas can read it normally
                    line = line.replace('"', "")
                    # take it apart and put it back together so it looks
                    # like the older MyHeritage files
                    line = '"' + '","'.join(line.strip().split(",")) + '"\n'
                file_string_out.write(line)

            return (
                pd.read_csv(
                    io.StringIO(file_string_out.getvalue()),
                    comment="#",
                    header=0,
                    na_values="--",
                    names=["rsid", "chrom", "pos", "genotype"],
                    index_col=0,
                    dtype=NORMALIZED_DTYPES,
                ),
            )

        return self.read_helper("MyHeritage", parser)

    def read_livingdna(self, file, compression):
        """Read and parse LivingDNA file.

        https://livingdna.com/

        Parameters
        ----------
        file : str
            path to file

        Returns
        -------
        dict
            result of `read_helper`
        """

        def parser():
            return (
                pd.read_csv(
                    file,
                    comment="#",
                    sep="\t",
                    na_values="--",
                    names=["rsid", "chrom", "pos", "genotype"],
                    index_col=0,
                    dtype=NORMALIZED_DTYPES,
                    compression=compression,
                ),
            )

        return self.read_helper("LivingDNA", parser)

    def read_mapmygenome(self, file, compression, header):
        """ Read and parse Mapmygenome file.

        https://mapmygenome.in

        Parameters
        ----------
        file : str
            path to file

        Returns
        -------
        dict
            result of `read_helper`
        """

        def parser():
            def parse(rsid_col_name, rsid_col_idx):
                return pd.read_csv(
                    file,
                    comment="#",
                    sep="\t",
                    na_values="--",
                    header=0,
                    index_col=rsid_col_idx,
                    dtype={
                        rsid_col_name: object,
                        "Chr": object,
                        "Position": np.uint32,
                        "Allele1...Top": object,
                        "Allele2...Top": object,
                    },
                    compression=compression,
                )

            if "rsID" in header:
                df = parse("rsID", 1)
            else:
                df = parse("SNP.Name", 0)

            # uses Illumina definition of "Plus" from https://emea.support.illumina.com/bulletins/2017/06/how-to-interpret-dna-strand-and-allele-information-for-infinium-.html
            df["genotype"] = df["Allele1...Plus"] + df["Allele2...Plus"]
            df.rename(columns={"Chr": "chrom", "Position": "pos"}, inplace=True)
            df.index.name = "rsid"
            df = df[["chrom", "pos", "genotype"]]

            return (df,)

        return self.read_helper("Mapmygenome", parser)

    def read_genes_for_good(self, file, compression):
        """Read and parse Genes For Good file.

        https://genesforgood.sph.umich.edu/readme/readme1.2.txt

        Parameters
        ----------
        file : str
            path to file

        Returns
        -------
        dict
            result of `read_helper`
        """

        def parser():
            return (
                pd.read_csv(
                    file,
                    comment="#",
                    sep="\t",
                    na_values="--",
                    names=["rsid", "chrom", "pos", "genotype"],
                    index_col=0,
                    dtype=NORMALIZED_DTYPES,
                    compression=compression,
                ),
            )

        return self.read_helper("GenesForGood", parser)

    def _read_gsa_helper(self, file, source, strand, dtypes, na_values="--"):
        def parser():
            gsa_resources = self._resources.get_gsa_resources()
            dbsnp_reverse = (
                self._resources.get_dbsnp_151_37_reverse()
                if strand == "Forward"
                else {}
            )

            if isinstance(file, str):
                try:
                    with open(file, "rb") as f:
                        first_line, comments, data = self._extract_comments(
                            f, decode=True, include_data=True
                        )
                except UnicodeDecodeError:
                    # compressed file on filesystem
                    with open(file, "rb") as f:
                        (
                            first_line,
                            comments,
                            data,
                            compression,
                        ) = self._handle_bytes_data(f.read(), include_data=True)
            else:
                first_line, comments, data, compression = self._handle_bytes_data(
                    file.read(), include_data=True
                )

            data_io = io.StringIO(data)
            df = pd.read_csv(data_io, sep="\t", dtype=dtypes, na_values=na_values)

            rev_comp = {}
            rev_comp["A"] = "T"
            rev_comp["T"] = "A"
            rev_comp["G"] = "C"
            rev_comp["C"] = "G"

            # avoid many dictionary lookups later
            rsid_map = gsa_resources["rsid_map"]
            chrpos_map = gsa_resources["chrpos_map"]

            def map_row(row):
                snp_name = row["SNP Name"]

                rsid = rsid_map.get(snp_name, snp_name)

                if "Chr" in row and row["Chr"]:
                    chrom = row["Chr"]
                elif snp_name in chrpos_map:
                    chrom = chrpos_map.get(snp_name).split(":")[0]
                else:
                    chrom = np.nan  # pd.NA for pandas > 1.0.0

                if "Position" in row and row["Position"]:
                    pos = row["Position"]
                elif snp_name in chrpos_map:
                    pos = chrpos_map.get(snp_name).split(":")[1]
                else:
                    pos = np.nan  # pd.NA for pandas > 1.0.0

                if pd.isna(row[f"Allele1 - {strand}"]) or pd.isna(
                    row[f"Allele2 - {strand}"]
                ):
                    # unknown alleles mean unknown genotype
                    genotype = np.nan  # pd.NA for pandas > 1.0.0
                elif strand == "Forward" and snp_name in dbsnp_reverse:
                    # if strand is forward, need to take reverse complement of *some* rsids
                    # this is because it is Illumina forward, which is dbSNP strand, which
                    # is reverse reference for some RSIDs before dbSNP 151.
                    genotype = rev_comp.get(
                        row[f"Allele1 - {strand}"], "-"
                    ) + rev_comp.get(row[f"Allele2 - {strand}"], "-")
                else:
                    # build the genotype by joining the alleles
                    genotype = row[f"Allele1 - {strand}"] + row[f"Allele2 - {strand}"]

                return rsid, chrom, pos, genotype

            # map the function to each row, make a new dataframe from it
            df = df.apply(map_row, axis=1, result_type="expand")
            # name columns
            df.columns = ("rsid", "chrom", "pos", "genotype")

            # discard rows without values
            df.dropna(subset=["rsid", "chrom", "pos"], inplace=True)

            # convert each row into desired structure
            df = df.astype({"chrom": object, "pos": np.uint32, "genotype": object})

            # reindex for the new identifiers
            df.set_index(["rsid"], inplace=True)

            return (df,)

        return self.read_helper(source, parser)

    def read_tellmegen(self, file, compression):
        """Read and parse tellmeGen files.

        https://www.tellmegen.com/

        Parameters
        ----------
        data : str
            data string

        Returns
        -------
        dict
            result of `read_helper`
        """

        def parser():
            gsa_resources = self._resources.get_gsa_resources()

            df = pd.read_csv(
                file,
                sep="\t",
                skiprows=1,
                na_values="--",
                names=["rsid", "chrom", "pos", "genotype"],
                index_col=0,
                dtype=NORMALIZED_DTYPES,
                compression=compression,
            )
            df.rename(index=gsa_resources["rsid_map"], inplace=True)
            return (df,)

        return self.read_helper("tellmeGen", parser)

    def read_codigo46(self, file):
        """Read and parse Codigo46 files.

        https://codigo46.com.mx

        Parameters
        ----------
        data : str
            data string

        Returns
        -------
        dict
            result of `read_helper`
        """
        dtype = {
            "Chr": object,
            "Position": np.uint32,
            "Allele1 - Plus": object,
            "Allele2 - Plus": object,
        }
        return self._read_gsa_helper(file, "Codigo46", "Plus", dtype, na_values="-",)

    def read_sano(self, file):
        """Read and parse Sano Genetics files.

        https://sanogenetics.com

        Parameters
        ----------
        data : str
            data string

        Returns
        -------
        dict
            result of `read_helper`
        """
        dtype = {
            "Chr": object,
            "Position": np.uint32,
            "Allele1 - Forward": object,
            "Allele2 - Forward": object,
        }
        return self._read_gsa_helper(file, "Sano", "Forward", dtype, na_values="-",)

    def read_dnaland(self, file, compression):
        """Read and parse DNA.land files.

        https://dna.land/

        Parameters
        ----------
        data : str
            data string

        Returns
        -------
        dict
            result of `read_helper`
        """

        def parser():
            return (
                pd.read_csv(
                    file,
                    comment="#",
                    sep="\t",
                    na_values="--",
                    names=["rsid", "chrom", "pos", "genotype"],
                    index_col=0,
                    dtype=NORMALIZED_DTYPES,
                    compression=compression,
                ),
            )

        return self.read_helper("DNA.Land", parser)

    def read_snps_csv(self, file, comments, compression):
        """ Read and parse CSV file generated by ``snps``.

        https://pypi.org/project/snps/

        Parameters
        ----------
        file : str or buffer
            path to file or buffer to read
        comments : str
            comments at beginning of file

        Returns
        -------
        dict
            result of `read_helper`
        """
        source = ""
        phased = False
        build = 0

        comment_lines = comments.split("\n")
        for comment1 in comment_lines:
            if "Source(s):" in comment1:
                source = comment1.split("Source(s):")[1].strip()
            elif "Phased:" in comment1:
                if comment1.split("Phased:")[1].strip() == "True":
                    phased = True
            elif "Build:" in comment1:
                temp = int(comment1.split("Build:")[1].strip())
                for comment2 in comment_lines:
                    if "Build Detected:" in comment2:
                        # only assign build if it was detected
                        if comment2.split("Build Detected:")[1].strip() == "True":
                            build = temp
                        break

        def parser():
            def parse_csv(sep):
                return pd.read_csv(
                    file,
                    sep=sep,
                    comment="#",
                    header=0,
                    na_values="--",
                    names=["rsid", "chrom", "pos", "genotype"],
                    index_col=0,
                    dtype=NORMALIZED_DTYPES,
                    compression=compression,
                )

            try:
                return (parse_csv(","), phased)
            except pd.errors.ParserError:
                if isinstance(file, io.BufferedIOBase):
                    file.seek(0)

                return (parse_csv("\t"), phased, build)

        return self.read_helper(source, parser)

    def read_generic(self, file, compression, skip=1):
        """Read and parse generic CSV or TSV file.

        Notes
        -----
        Assumes columns are 'rsid', 'chrom' / 'chromosome', 'pos' / 'position', and 'genotype';
        values are comma separated; unreported genotypes are indicated by '--'; and one header row
        precedes data. For example:

            rsid,chromosome,position,genotype
            rs1,1,1,AA
            rs2,1,2,CC
            rs3,1,3,--

        Parameters
        ----------
        file : str
            path to file

        Returns
        -------
        dict
            result of `read_helper`
        """

        def parser():
            def parse(sep):
                return pd.read_csv(
                    file,
                    sep=sep,
                    skiprows=skip,
                    na_values="--",
                    names=["rsid", "chrom", "pos", "genotype"],
                    index_col=0,
                    dtype=NORMALIZED_DTYPES,
                    compression=compression,
                )

            try:
                df = parse(",")
            except ValueError:
                try:
                    if isinstance(file, io.BufferedIOBase):
                        file.seek(0)

                    df = parse("\t")
                except ValueError:
                    if isinstance(file, io.BufferedIOBase):
                        file.seek(0)

                    df = pd.read_csv(
                        file,
                        sep=None,
                        na_values="--",
                        skiprows=skip,
                        engine="python",
                        names=["rsid", "chrom", "pos", "genotype"],
                        usecols=[0, 1, 2, 3],
                        index_col=0,
                        dtype=NORMALIZED_DTYPES,
                        compression=compression,
                    )
            return (df,)

        return self.read_helper("generic", parser)

    def read_vcf(self, file, compression, provider, rsids=()):
        """Read and parse VCF file.

        Notes
        -----
        This method attempts to read and parse a VCF file or buffer, optionally
        compressed with gzip. Some assumptions are made throughout this process:

            * SNPs that are not annotated with an RSID are skipped
            * If the VCF contains multiple samples, only the first sample is used to
              lookup the genotype
            * Insertions and deletions are skipped
            * If a sample allele is not specified, the genotype is reported as NaN
            * If a sample allele refers to a REF or ALT allele that is not specified,
              the genotype is reported as NaN

        Parameters
        ----------
        file : str or bytes
            path to file or bytes to load
        rsids : tuple, optional
            rsids to extract if loading a VCF file

        Returns
        -------
        dict
            result of `read_helper`
        """

        def parser():
            if not isinstance(file, io.BytesIO):
                with open(file, "rb") as f:
                    df, phased = self._parse_vcf(f, rsids)
            else:
                df, phased = self._parse_vcf(file, rsids)

            return (df, phased)

        return self.read_helper(provider, parser)

    def _parse_vcf(self, buffer, rsids):
        rows = []
        phased = True
        first_four_bytes = buffer.read(4)
        buffer.seek(0)

        if self.is_gzip(first_four_bytes):
            f = gzip.open(buffer)
        else:
            f = buffer

        logged_multi_sample = False

        with io.TextIOWrapper(io.BufferedReader(f)) as file:

            for line in file:
                line_strip = line.strip("\n")

                # skip blank lines
                if not line_strip:
                    continue

                # skip comment lines
                if line_strip.startswith("#"):
                    continue

                rsid = line_strip.split("\t")[2]
                # skip SNPs with missing rsIDs.
                if rsid == ".":
                    continue
                if rsids:
                    if rsid not in rsids:
                        continue

                line_split = line_strip.split("\t")

                # snps does not yet support multi-sample vcf.
                if not logged_multi_sample and len(line_split) > 10:
                    logger.info("Multiple samples detected in the vcf file")
                    logged_multi_sample = True

                ref = line_split[3]
                alt = line_split[4]
                if len(alt.split(",")) > 1 and alt.split(",")[1] == "<NON_REF>":
                    alt = alt.split(",")[0]

                ref_alt = [ref] + alt.split(",")

                # skip insertions and deletions
                if sum(map(len, ref_alt)) > len(ref_alt):
                    continue

                # GT (genotype) is usually the first sample-specific field
                # | = diploid phased
                # / = diploid unphased
                # or haploid e.g. male sex chromosome
                genotype = ""
                zygote = line_split[9]
                zygote = zygote.split(":")[0]
                for z in zygote.replace("|", "/").split("/"):
                    if z == ".":
                        # missing genotype
                        genotype = np.nan
                        break
                    z = int(z)
                    if z > len(ref_alt):
                        # invalid genotype number
                        genotype = np.nan
                        break
                    elif ref_alt[z] == ".":
                        # missing genotype in ref or alt
                        genotype = np.nan
                        break
                    else:
                        genotype = genotype + ref_alt[z]

                if "/" in zygote and pd.notna(genotype):
                    phased = False

                record_array = [
                    rsid,
                    f"{line_split[0]}".strip("chr"),
                    line_split[1],
                    genotype,
                ]
                rows.append(record_array)

            if len(rows) == 0:
                phased = False

            df = pd.DataFrame(rows, columns=["rsid", "chrom", "pos", "genotype"])
            df = df.astype(NORMALIZED_DTYPES)

            df.set_index("rsid", inplace=True, drop=True)

        return (df, phased)<|MERGE_RESOLUTION|>--- conflicted
+++ resolved
@@ -606,21 +606,13 @@
         """
 
         def parser():
-<<<<<<< HEAD
-            # read files with multiple separators
-=======
->>>>>>> 1989b812
             df = pd.read_csv(
                 file,
                 comment="#",
                 header=0,
-<<<<<<< HEAD
-                delim_whitespace=True,  # https://stackoverflow.com/a/41320761
-=======
                 engine="c",
                 sep="\s+",
                 # delim_whitespace=True,  # https://stackoverflow.com/a/15026839
->>>>>>> 1989b812
                 na_values=0,
                 names=["rsid", "chrom", "pos", "allele1", "allele2"],
                 index_col=0,
