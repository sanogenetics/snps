--- conflicted
+++ resolved
@@ -693,15 +693,6 @@
         if self._only_detect_source:
             return pd.DataFrame(), "vcf"
 
-<<<<<<< HEAD
-        df = pd.DataFrame(columns=["rsid", "chrom", "pos", "genotype"])
-
-        mode = "rb" if file.endswith(".gz") else "r"
-
-        with open(file, mode) as f:
-
-            vcf_reader = vcf.Reader(f)
-=======
         if not isinstance(file, io.BytesIO):
             with open(file, "rb") as f:
                 return self._parse_vcf(f, rsids)
@@ -712,22 +703,12 @@
         rows = []
         first_four_bytes = buffer.read(4)
         buffer.seek(0)
->>>>>>> 4cc879b8
 
         if self.is_gzip(first_four_bytes):
             f = gzip.open(buffer)
         else:
             f = buffer
 
-<<<<<<< HEAD
-            rows = []
-            for i, record in enumerate(vcf_reader):
-                # assign null genotypes if either allele is None
-                # Could capture full genotype, if REF is None, but genotype is 1/1 or
-                # if ALT is None, but genotype is 0/0
-                if record.REF is None or record.ALT[0] is None:
-                    genotype = np.nan
-=======
         with io.TextIOWrapper(io.BufferedReader(f)) as file:
 
             for line in file:
@@ -736,7 +717,6 @@
                 if line_strip.startswith("#"):
                     continue
                 rsid = line_strip.split("\t")[2]
->>>>>>> 4cc879b8
                 # skip SNPs with missing rsIDs.
                 if rsid == ".":
                     continue
@@ -772,17 +752,6 @@
                     # sample allele specifies ALT allele, which is None
                     genotype = np.nan
                 else:
-<<<<<<< HEAD
-                    alleles = record.genotype(vcf_reader.samples[0]).gt_bases
-                    a1 = alleles[0]
-                    a2 = alleles[-1]
-                    genotype = "{}{}".format(a1, a2)
-
-                record_array = [
-                    record.ID,
-                    "{}".format(record.CHROM).strip("chr"),
-                    record.POS,
-=======
                     # Could capture full genotype, if REF is None, but genotype is 1/1 or
                     # if ALT is None, but genotype is 0/0
                     genotype = ref_alt[int(zygote1)] + ref_alt[int(zygote2)]
@@ -791,22 +760,14 @@
                     rsid,
                     "{}".format(line_split[0]).strip("chr"),
                     line_split[1],
->>>>>>> 4cc879b8
                     genotype,
                 ]
                 rows.append(record_array)
 
-<<<<<<< HEAD
-        df = pd.DataFrame(rows, columns=["rsid", "chrom", "pos", "genotype"])
-        df = df.astype(
-            {"rsid": object, "chrom": object, "pos": np.int64, "genotype": object}
-        )
-=======
             df = pd.DataFrame(rows, columns=["rsid", "chrom", "pos", "genotype"])
             df = df.astype(
                 {"rsid": object, "chrom": object, "pos": np.int64, "genotype": object}
             )
->>>>>>> 4cc879b8
 
             df.set_index("rsid", inplace=True, drop=True)
 
@@ -1099,9 +1060,9 @@
 
         temp = df.loc[df["genotype"].notnull()]
 
-        df.loc[df["genotype"].notnull(), "SAMPLE"] = np.vectorize(self._compute_genotype)(
-            temp["REF"], temp["ALT"], temp["genotype"]
-        )
+        df.loc[df["genotype"].notnull(), "SAMPLE"] = np.vectorize(
+            self._compute_genotype
+        )(temp["REF"], temp["ALT"], temp["genotype"])
 
         df.loc[df["SAMPLE"].isnull(), "SAMPLE"] = "./."
 
@@ -1128,6 +1089,8 @@
             alleles.extend(alt.split(","))
 
         if len(genotype) == 2:
-            return "{}/{}".format(alleles.index(genotype[0]), alleles.index(genotype[1]))
+            return "{}/{}".format(
+                alleles.index(genotype[0]), alleles.index(genotype[1])
+            )
         else:
             return "{}".format(alleles.index(genotype[0]))