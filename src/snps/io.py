--- conflicted
+++ resolved
@@ -610,11 +610,7 @@
                     file.read(), include_data=True
                 )
 
-<<<<<<< HEAD
-        df = pd.read_csv(io.StringIO(data), sep="\t", na_values="-")
-=======
-            df = pd.read_csv(io.StringIO(data), sep="\t", na_values="--")
->>>>>>> d262d3d4
+            df = pd.read_csv(io.StringIO(data), sep="\t", na_values="-")
 
             def map_rsids(x):
                 return gsa_resources["rsid_map"].get(x)
